/*
** Copyright (C) 2016 Jerome Kelleher <jerome.kelleher@well.ox.ac.uk>
**
** This file is part of msprime.
**
** msprime is free software: you can redistribute it and/or modify
** it under the terms of the GNU General Public License as published by
** the Free Software Foundation, either version 3 of the License, or
** (at your option) any later version.
**
** msprime is distributed in the hope that it will be useful,
** but WITHOUT ANY WARRANTY; without even the implied warranty of
** MERCHANTABILITY or FITNESS FOR A PARTICULAR PURPOSE.  See the
** GNU General Public License for more details.
**
** You should have received a copy of the GNU General Public License
** along with msprime.  If not, see <http://www.gnu.org/licenses/>.
*/

/*
 * Unit tests for the low-level msprime API.
 */

#include "msprime.h"

#include <float.h>
#include <limits.h>
#include <stdio.h>
#include <unistd.h>

#include <hdf5.h>
#include <gsl/gsl_math.h>
#include <CUnit/Basic.h>

/* Global variables used for test in state in the test suite */

char * _tmp_file_name;
FILE * _devnull;

#define SIMPLE_BOTTLENECK 0
#define INSTANTANEOUS_BOTTLENECK 1

typedef struct {
    int type;
    double time;
    uint32_t population_id;
    double parameter;
} bottleneck_desc_t;

/* Simple utility to parse records so we can write declaritive
 * tests. This is not intended as a robust general input mechanism.
 */
static void
parse_text_records(const char *text_records, size_t *num_records,
        coalescence_record_t **returned_records)
{
    size_t c, j, k, num_children;
    size_t MAX_LINE = 1024;
    size_t MAX_RECORDS = 1024;
    char line[MAX_LINE];
    char sub_line[MAX_LINE];
    const char *whitespace = " \t";
    char *p, *q;
    coalescence_record_t *records = NULL;

    records = malloc(MAX_RECORDS * sizeof(coalescence_record_t));
    CU_ASSERT_FATAL(records != NULL);
    c = 0;
    j = 0;
    while (text_records[c] != '\0') {
        CU_ASSERT_FATAL(j < MAX_RECORDS);
        /* Fill in the line */
        k = 0;
        while (text_records[c] != '\n' && text_records[c] != '\0') {
            CU_ASSERT_FATAL(k < MAX_LINE - 1);
            line[k] = text_records[c];
            c++;
            k++;
        }
        if (text_records[c] == '\n') {
            c++;
        }
        line[k] = '\0';
        p = strtok(line, whitespace);
        CU_ASSERT_FATAL(p != NULL);
        records[j].left = atof(p);
        p = strtok(NULL, whitespace);
        CU_ASSERT_FATAL(p != NULL);
        records[j].right = atof(p);
        p = strtok(NULL, whitespace);
        CU_ASSERT_FATAL(p != NULL);
        records[j].node = atoi(p);
        p = strtok(NULL, whitespace);
        CU_ASSERT_FATAL(p != NULL);
        num_children = 1;
        q = p;
        while (*q != '\0') {
            if (*q == ',') {
                num_children++;
            }
            q++;
        }
        CU_ASSERT_FATAL(num_children >= 1);
        records[j].children = malloc(num_children * sizeof(uint32_t));
        records[j].num_children = num_children;
        CU_ASSERT_FATAL(records[j].children != NULL);
        strncpy(sub_line, p, MAX_LINE);
        p = strtok(NULL, whitespace);
        CU_ASSERT_FATAL(p != NULL);
        records[j].time = atof(p);
        p = strtok(NULL, whitespace);
        CU_ASSERT_FATAL(p != NULL);
        records[j].population_id = atoi(p);
        p = strtok(NULL, whitespace);
        CU_ASSERT_FATAL(p == NULL);
        q = strtok(sub_line, ",");
        for (k = 0; k < num_children; k++) {
            CU_ASSERT_FATAL(q != NULL);
            records[j].children[k] = atoi(q);
            q = strtok(NULL, ",");
        }
        CU_ASSERT_FATAL(q == NULL);
        j++;
    }
    *num_records = j;
    *returned_records = records;
}

/* Frees records locally alloced by (e.g.) parse_text_records function.
 */
static void
free_local_records(size_t num_records, coalescence_record_t *records)
{
    size_t j;

    for (j = 0; j < num_records; j++) {
        free(records[j].children);
    }
    free(records);
}

/* Simple utility to parse mutations so we can write declaritive
 * tests. This is not intended as a robust general input mechanism.
 */
static void
parse_text_mutations(const char *text_mutations, size_t *num_mutations,
        mutation_t **returned_mutations)
{
    size_t c, j, k, num_nodes;
    size_t MAX_LINE = 1024;
    size_t MAX_MUTATIONS = 1024;
    char line[MAX_LINE];
    char sub_line[MAX_LINE];
    const char *whitespace = " \t";
    char *p, *q;
    mutation_t *mutations = NULL;

    mutations = malloc(MAX_MUTATIONS * sizeof(mutation_t));
    CU_ASSERT_FATAL(mutations != NULL);
    c = 0;
    j = 0;
    while (text_mutations[c] != '\0') {
        CU_ASSERT_FATAL(j < MAX_MUTATIONS);
        /* Fill in the line */
        k = 0;
        while (text_mutations[c] != '\n' && text_mutations[c] != '\0') {
            CU_ASSERT_FATAL(k < MAX_LINE - 1);
            line[k] = text_mutations[c];
            c++;
            k++;
        }
        if (text_mutations[c] == '\n') {
            c++;
        }
        line[k] = '\0';
        p = strtok(line, whitespace);
        CU_ASSERT_FATAL(p != NULL);
        mutations[j].position = atof(p);
        p = strtok(NULL, whitespace);
        CU_ASSERT_FATAL(p != NULL);
        num_nodes = 1;
        q = p;
        while (*q != '\0') {
            if (*q == ',') {
                num_nodes++;
            }
            q++;
        }
        CU_ASSERT_FATAL(num_nodes >= 1);
        mutations[j].nodes = malloc(num_nodes * sizeof(uint32_t));
        mutations[j].num_nodes = num_nodes;
        CU_ASSERT_FATAL(mutations[j].nodes != NULL);
        strncpy(sub_line, p, MAX_LINE);
        p = strtok(NULL, whitespace);
        CU_ASSERT_FATAL(p != NULL);
        mutations[j].ancestral_state = p[0];
        p = strtok(NULL, whitespace);
        CU_ASSERT_FATAL(p != NULL);
        mutations[j].derived_state = p[0];
        /* parse the nodes */
        q = strtok(sub_line, ",");
        for (k = 0; k < num_nodes; k++) {
            CU_ASSERT_FATAL(q != NULL);
            mutations[j].nodes[k] = atoi(q);
            q = strtok(NULL, ",");
        }
        CU_ASSERT_FATAL(q == NULL);
        j++;
    }
    *num_mutations = j;
    *returned_mutations = mutations;
}

/* Frees mutations locally alloced by (e.g.) parse_text_records function.
 */
static void
free_local_mutations(size_t num_mutations, mutation_t *mutations)
{
    size_t j;

    for (j = 0; j < num_mutations; j++) {
        free(mutations[j].nodes);
    }
    free(mutations);
}

static void
copy_record(coalescence_record_t *dest, coalescence_record_t *source)
{
    size_t j;

    CU_ASSERT_FATAL(dest != NULL);
    CU_ASSERT_FATAL(source != NULL);
    CU_ASSERT_FATAL(source->children != NULL);
    CU_ASSERT_FATAL(source->num_children >= 2);
    memcpy(dest, source, sizeof(coalescence_record_t));
    dest->children = malloc(source->num_children * sizeof(uint32_t));
    CU_ASSERT_FATAL(dest->children != NULL);
    for (j = 0; j < source->num_children; j++) {
        dest->children[j] = source->children[j];
    }
}

static void
verify_coalescence_records_equal(coalescence_record_t *r1,
        coalescence_record_t *r2, double scale)
{
    uint32_t j;
    double eps = 1e-6;

    CU_ASSERT_DOUBLE_EQUAL_FATAL(r1->left * scale, r2->left, eps);
    CU_ASSERT_DOUBLE_EQUAL_FATAL(r1->right * scale, r2->right, eps);
    CU_ASSERT_EQUAL_FATAL(r1->num_children, r2->num_children);
    for (j = 0; j < r1->num_children; j++) {
        CU_ASSERT_EQUAL(r1->children[j], r2->children[j]);
    }
    CU_ASSERT_EQUAL(r1->time, r2->time);
    CU_ASSERT_EQUAL(r1->population_id, r2->population_id);
}

static void
verify_migration_records_equal(migration_record_t *r1, migration_record_t *r2, double scale)
{
    double eps = 1e-6;

    CU_ASSERT_DOUBLE_EQUAL_FATAL(r1->left * scale, r2->left, eps);
    CU_ASSERT_DOUBLE_EQUAL_FATAL(r1->right * scale, r2->right, eps);
    CU_ASSERT_DOUBLE_EQUAL_FATAL(r1->time, r2->time, eps);
    CU_ASSERT_EQUAL_FATAL(r1->node, r2->node);
    CU_ASSERT_EQUAL_FATAL(r1->source, r2->source);
    CU_ASSERT_EQUAL_FATAL(r1->dest, r2->dest);
}

static void
verify_simulator_tree_sequence_equality(msp_t *msp, tree_sequence_t *tree_seq,
        mutgen_t *mutgen, double scale)
{
    int ret;
    uint32_t sample_size = msp_get_sample_size(msp);
    coalescence_record_t *sim_records, ts_record;
    migration_record_t *sim_mig_records, ts_mig_record;
    uint32_t j;
    size_t num_coalescence_records, num_migration_records;
    sample_t sample;
    sample_t *samples;

    CU_ASSERT_EQUAL_FATAL(
            tree_sequence_get_num_coalescence_records(tree_seq),
            msp_get_num_coalescence_records(msp));
    CU_ASSERT_EQUAL_FATAL(
            tree_sequence_get_sample_size(tree_seq),
            msp_get_sample_size(msp));
    CU_ASSERT_EQUAL_FATAL(
            tree_sequence_get_num_migration_records(tree_seq),
            msp_get_num_migration_records(msp));
    CU_ASSERT_FATAL(tree_sequence_get_num_nodes(tree_seq) >= sample_size);
    CU_ASSERT_EQUAL_FATAL(
            tree_sequence_get_num_mutations(tree_seq),
            mutgen_get_num_mutations(mutgen));
    ret = msp_get_coalescence_records(msp, &sim_records);
    CU_ASSERT_EQUAL_FATAL(ret, 0);
    num_coalescence_records = msp_get_num_coalescence_records(msp);
    ret = msp_get_samples(msp, &samples);
    CU_ASSERT_EQUAL_FATAL(ret, 0);
    for (j = 0; j < num_coalescence_records; j++) {
        ret = tree_sequence_get_coalescence_record(tree_seq, j, &ts_record, MSP_ORDER_TIME);
        CU_ASSERT_EQUAL(ret, 0);
        verify_coalescence_records_equal(&sim_records[j], &ts_record, scale);
    }
    for (j = num_coalescence_records; j < num_coalescence_records + 10; j++) {
        ret = tree_sequence_get_coalescence_record(tree_seq, j, &ts_record, MSP_ORDER_TIME);
        CU_ASSERT_EQUAL(ret, MSP_ERR_OUT_OF_BOUNDS);
    }

    ret = msp_get_migration_records(msp, &sim_mig_records);
    CU_ASSERT_EQUAL_FATAL(ret, 0);
    num_migration_records = msp_get_num_migration_records(msp);
    for (j = 0; j < num_migration_records; j++) {
        ret = tree_sequence_get_migration_record(tree_seq, j, &ts_mig_record);
        CU_ASSERT_EQUAL(ret, 0);
        verify_migration_records_equal(&sim_mig_records[j], &ts_mig_record, scale);
    }
    for (j = num_migration_records; j < num_migration_records + 10; j++) {
        ret = tree_sequence_get_migration_record(tree_seq, j, &ts_mig_record);
        CU_ASSERT_EQUAL(ret, MSP_ERR_OUT_OF_BOUNDS);
    }
    for (j = 0; j < sample_size; j++) {
        ret = tree_sequence_get_sample(tree_seq, j, &sample);
        CU_ASSERT_EQUAL(ret, 0);
        CU_ASSERT_EQUAL(sample.population_id, samples[j].population_id);
        CU_ASSERT_EQUAL(sample.time, samples[j].time);
    }
    for (j = sample_size; j < sample_size + 10; j++) {
        ret = tree_sequence_get_sample(tree_seq, j, &sample);
        CU_ASSERT_EQUAL(ret, MSP_ERR_OUT_OF_BOUNDS);
    }
    mutgen_print_state(mutgen, _devnull);
    tree_sequence_print_state(tree_seq, _devnull);
}

/* Utility function to return a tree sequence for testing. It is the
 * callers responsilibility to free all memory.
 */
static tree_sequence_t *
get_example_tree_sequence(uint32_t sample_size,
        uint32_t num_historical_samples, uint32_t num_loci,
        double sequence_length, double scaled_recombination_rate,
        double mutation_rate, uint32_t num_bottlenecks,
        bottleneck_desc_t *bottlenecks)
{
    int ret;
    msp_t *msp = malloc(sizeof(msp_t));
    sample_t *samples = malloc(sample_size * sizeof(sample_t));
    gsl_rng *rng = gsl_rng_alloc(gsl_rng_default);
    tree_sequence_t *tree_seq = malloc(sizeof(tree_sequence_t));
    recomb_map_t *recomb_map = malloc(sizeof(recomb_map_t));
    mutgen_t *mutgen = malloc(sizeof(mutgen_t));
    uint32_t j;
    size_t num_populations = 3;
    double migration_matrix[] = {
        0.0, 1.0, 1.0,
        1.0, 0.0, 1.0,
        1.0, 1.0, 0.0
    };
    double positions[] = {0.0, 0.0};
    double rates[] = {0.0, 0.0};

    CU_ASSERT_FATAL(msp != NULL);
    CU_ASSERT_FATAL(samples != NULL);
    CU_ASSERT_FATAL(rng != NULL);
    CU_ASSERT_FATAL(recomb_map != NULL);
    gsl_rng_set(rng, 1);

    ret = mutgen_alloc(mutgen, mutation_rate, rng);
    CU_ASSERT_EQUAL(ret, 0);
    /* initialise the samples to zero for the default configuration */
    memset(samples, 0, sample_size * sizeof(sample_t));
    for (j = 0; j < num_historical_samples; j++) {
        samples[j].time = 0.1 * (j + 1);
    }
    ret = msp_alloc(msp, sample_size, samples, rng);
    CU_ASSERT_EQUAL(ret, 0);
    ret = msp_set_num_loci(msp, num_loci);
    CU_ASSERT_EQUAL(ret, 0);
    ret = msp_set_scaled_recombination_rate(msp, scaled_recombination_rate);
    CU_ASSERT_EQUAL(ret, 0);
    for (j = 0; j < num_bottlenecks; j++) {
        if (bottlenecks[j].type == SIMPLE_BOTTLENECK) {
            ret = msp_add_simple_bottleneck(msp, bottlenecks[j].time,
                    bottlenecks[j].population_id, bottlenecks[j].parameter);
            CU_ASSERT_EQUAL(ret, 0);
        } else if(bottlenecks[j].type == INSTANTANEOUS_BOTTLENECK) {
            ret = msp_add_instantaneous_bottleneck(msp, bottlenecks[j].time,
                    bottlenecks[j].population_id, bottlenecks[j].parameter);
            CU_ASSERT_EQUAL(ret, 0);
        } else {
            CU_ASSERT_FATAL(0 == 1);
        }
    }
    ret = msp_set_num_populations(msp, num_populations);
    CU_ASSERT_EQUAL_FATAL(ret, 0);
    ret = msp_set_migration_matrix(msp, num_populations * num_populations,
            migration_matrix);
    CU_ASSERT_EQUAL_FATAL(ret, 0);
    ret = msp_set_store_migration_records(msp, true);
    CU_ASSERT_EQUAL_FATAL(ret, 0);
    ret = msp_initialise(msp);
    CU_ASSERT_EQUAL_FATAL(ret, 0);
    ret = msp_run(msp, DBL_MAX, ULONG_MAX);
    CU_ASSERT_EQUAL_FATAL(ret, 0);

    rates[0] = scaled_recombination_rate;
    positions[1] = sequence_length;
    ret = recomb_map_alloc(recomb_map, num_loci, sequence_length,
            positions, rates, 2);
    CU_ASSERT_EQUAL_FATAL(ret, 0);

    /* Create the tree_sequence from the state of the simulator.
     * We want to use coalescent time here, so use an Ne of 1/4
     * to cancel scaling factor. */
    ret = tree_sequence_initialise(tree_seq);
    CU_ASSERT_EQUAL_FATAL(ret, 0);
    ret = msp_populate_tree_sequence(msp, recomb_map, mutgen, 0.25, 0, NULL, tree_seq);
    CU_ASSERT_EQUAL_FATAL(ret, 0);
    verify_simulator_tree_sequence_equality(msp, tree_seq, mutgen,
            sequence_length / num_loci);

    gsl_rng_free(rng);
    free(samples);
    msp_free(msp);
    free(msp);
    recomb_map_free(recomb_map);
    free(recomb_map);
    mutgen_free(mutgen);
    free(mutgen);
    return tree_seq;
}

tree_sequence_t **
get_example_nonbinary_tree_sequences(void)
{
    size_t max_examples = 1024;
    tree_sequence_t **ret = malloc(max_examples * sizeof(tree_sequence_t *));
    bottleneck_desc_t bottlenecks[] = {
        {SIMPLE_BOTTLENECK, 0.1, 0, 0.5},
        {INSTANTANEOUS_BOTTLENECK, 0.4, 0, 10.0},
    };
    bottleneck_desc_t other_bottlenecks[] = {
        {SIMPLE_BOTTLENECK, 0.1, 0, 0.1},
        {SIMPLE_BOTTLENECK, 0.15, 0, 0.75},
        {INSTANTANEOUS_BOTTLENECK, 0.2, 0, 0.1},
    };

    CU_ASSERT_FATAL(ret != NULL);
    ret[0] = get_example_tree_sequence(100, 0, 100, 100.0, 10.0, 1.0,
            1, bottlenecks);
    ret[1] = get_example_tree_sequence(10, 2, 100, 10.0, 1.0, 2.0,
            1, bottlenecks);
    ret[2] = get_example_tree_sequence(500, 10, 10, 1000.0, 0.5, 3.0,
            2, bottlenecks);
    ret[3] = get_example_tree_sequence(100, 0, 100, 1.0, 1.0, 0.0,
            3, other_bottlenecks);
    ret[4] = NULL;
    return ret;
}

tree_sequence_t **
get_example_tree_sequences(int include_nonbinary)
{
    size_t max_examples = 1024;
    int j, k;
    tree_sequence_t **ret = malloc(max_examples * sizeof(tree_sequence_t *));
    tree_sequence_t **nonbinary = NULL;
    CU_ASSERT_FATAL(ret != NULL);

    ret[0] = get_example_tree_sequence(10, 0, 100, 100.0, 1.0, 1.0, 0, NULL);
    ret[1] = get_example_tree_sequence(2, 0, 1, 0.1, 1.0, 1.0, 0, NULL);
    ret[2] = get_example_tree_sequence(3, 0, 3, 10.0, 10.0, 0.0, 0, NULL);
    ret[3] = get_example_tree_sequence(10, 0, UINT32_MAX, 10.0,
            9.31322575049e-08, 10.0, 0, NULL);
    k = 4;
    if (include_nonbinary) {
        nonbinary = get_example_nonbinary_tree_sequences();
        for (j = 0; nonbinary[j] != NULL; j++) {
            ret[k] = nonbinary[j];
            k++;
        }
        free(nonbinary);
    }
    ret[k] = NULL;
    return ret;
}

static void
test_parse_text_mutations(void)
{
    const char *case1 =
        "0.1    0   A   T\n"
        "0.2    1   0   1\n"
        "0.3    3   X   Y\n"
        "0.4    4   1   0";
    const char *case2 =
        "0      0,1     0   1\n"
        "1      2       1   0\n"
        "2      3,4,5,6 a   t";
    mutation_t *mutations;
    size_t num_mutations;

    parse_text_mutations(case1, &num_mutations, &mutations);
    CU_ASSERT_EQUAL_FATAL(num_mutations, 4);

    CU_ASSERT_EQUAL(mutations[0].position, 0.1);
    CU_ASSERT_EQUAL(mutations[0].num_nodes, 1);
    CU_ASSERT_EQUAL(mutations[0].nodes[0], 0);
    CU_ASSERT_EQUAL(mutations[0].ancestral_state, 'A');
    CU_ASSERT_EQUAL(mutations[0].derived_state, 'T');

    CU_ASSERT_EQUAL(mutations[1].position, 0.2);
    CU_ASSERT_EQUAL(mutations[1].num_nodes, 1);
    CU_ASSERT_EQUAL(mutations[1].nodes[0], 1);
    CU_ASSERT_EQUAL(mutations[1].ancestral_state, '0');
    CU_ASSERT_EQUAL(mutations[1].derived_state, '1');

    CU_ASSERT_EQUAL(mutations[2].position, 0.3);
    CU_ASSERT_EQUAL(mutations[2].num_nodes, 1);
    CU_ASSERT_EQUAL(mutations[2].nodes[0], 3);
    CU_ASSERT_EQUAL(mutations[2].ancestral_state, 'X');
    CU_ASSERT_EQUAL(mutations[2].derived_state, 'Y');

    CU_ASSERT_EQUAL(mutations[3].position, 0.4);
    CU_ASSERT_EQUAL(mutations[3].num_nodes, 1);
    CU_ASSERT_EQUAL(mutations[3].nodes[0], 4);
    CU_ASSERT_EQUAL(mutations[3].ancestral_state, '1');
    CU_ASSERT_EQUAL(mutations[3].derived_state, '0');
    free_local_mutations(num_mutations, mutations);

    parse_text_mutations(case2, &num_mutations, &mutations);
    CU_ASSERT_EQUAL_FATAL(num_mutations, 3);
    CU_ASSERT_EQUAL(mutations[0].position, 0);
    CU_ASSERT_EQUAL(mutations[0].num_nodes, 2);
    CU_ASSERT_EQUAL(mutations[0].nodes[0], 0);
    CU_ASSERT_EQUAL(mutations[0].nodes[1], 1);
    CU_ASSERT_EQUAL(mutations[0].ancestral_state, '0');
    CU_ASSERT_EQUAL(mutations[0].derived_state, '1');

    CU_ASSERT_EQUAL(mutations[1].position, 1);
    CU_ASSERT_EQUAL(mutations[1].num_nodes, 1);
    CU_ASSERT_EQUAL(mutations[1].nodes[0], 2);
    CU_ASSERT_EQUAL(mutations[1].ancestral_state, '1');
    CU_ASSERT_EQUAL(mutations[1].derived_state, '0');

    CU_ASSERT_EQUAL(mutations[2].position, 2);
    CU_ASSERT_EQUAL(mutations[2].num_nodes, 4);
    CU_ASSERT_EQUAL(mutations[2].nodes[0], 3);
    CU_ASSERT_EQUAL(mutations[2].nodes[1], 4);
    CU_ASSERT_EQUAL(mutations[2].nodes[2], 5);
    CU_ASSERT_EQUAL(mutations[2].nodes[3], 6);
    CU_ASSERT_EQUAL(mutations[2].ancestral_state, 'a');
    CU_ASSERT_EQUAL(mutations[2].derived_state, 't');

    free_local_mutations(num_mutations, mutations);
}

/* Simple unit tests for the Fenwick tree API. */
static void
test_fenwick(void)
{
    fenwick_t t;
    int64_t s;
    size_t j, n;
    for (n = 1; n < 100; n++) {
        s = 0;
        CU_ASSERT(fenwick_alloc(&t, n) == 0);
        for (j = 1; j <= n; j++) {
            fenwick_increment(&t, j, (int64_t) j);
            s = s + (int64_t) j;
            CU_ASSERT(fenwick_get_value(&t, j) == (int64_t) j);
            CU_ASSERT(fenwick_get_cumulative_sum(&t, j) == s);
            CU_ASSERT(fenwick_get_total(&t) == s);
            CU_ASSERT(fenwick_find(&t, s) == j);
            fenwick_set_value(&t, j, 0);
            CU_ASSERT(fenwick_get_value(&t, j) == 0);
            CU_ASSERT(fenwick_get_cumulative_sum(&t, j) == s - (int64_t) j);
            fenwick_set_value(&t, j, (int64_t) j);
            CU_ASSERT(fenwick_get_value(&t, j) == (int64_t) j);
            /* Just make sure that we're seeing the same values even when
             * we expand.
             */
            CU_ASSERT(fenwick_expand(&t, 1) == 0);
        }
        CU_ASSERT(fenwick_free(&t) == 0);
    }
}

static void
verify_vcf_converter(tree_sequence_t *ts, unsigned int ploidy)
{
    int ret;
    char *str = NULL;
    vcf_converter_t vc;
    unsigned int num_variants;

    ret = vcf_converter_alloc(&vc, ts, ploidy);
    CU_ASSERT_FATAL(ret ==  0);
    vcf_converter_print_state(&vc, _devnull);
    ret = vcf_converter_get_header(&vc, &str);
    CU_ASSERT_EQUAL(ret, 0);
    CU_ASSERT_NSTRING_EQUAL("##", str, 2);
    num_variants = 0;
    while ((ret = vcf_converter_next(&vc, &str)) == 1) {
        CU_ASSERT_NSTRING_EQUAL("1\t", str, 2);
        num_variants++;
    }
    CU_ASSERT_EQUAL(ret, 0);
    CU_ASSERT_TRUE(num_variants == tree_sequence_get_num_mutations(ts));
    vcf_converter_free(&vc);
}

static void
test_vcf(void)
{
    int ret;
    unsigned int ploidy;
    vcf_converter_t *vc = malloc(sizeof(vcf_converter_t));
    tree_sequence_t *ts = get_example_tree_sequence(10, 0, 100, 100.0, 1.0, 1.0,
            0, NULL);

    CU_ASSERT_FATAL(ts != NULL);
    CU_ASSERT_FATAL(vc != NULL);

    ret = vcf_converter_alloc(vc, ts, 0);
    CU_ASSERT_EQUAL(ret, MSP_ERR_BAD_PARAM_VALUE);
    ret = vcf_converter_alloc(vc, ts, 3);
    CU_ASSERT_EQUAL(ret, MSP_ERR_BAD_PARAM_VALUE);
    ret = vcf_converter_alloc(vc, ts, 11);
    CU_ASSERT_EQUAL(ret, MSP_ERR_BAD_PARAM_VALUE);

    for (ploidy = 1; ploidy < 3; ploidy++) {
        verify_vcf_converter(ts, ploidy);
    }

    free(vc);
    tree_sequence_free(ts);
    free(ts);
}

static void
test_vcf_no_mutations(void)
{
    int ret;
    char *str = NULL;
    vcf_converter_t *vc = malloc(sizeof(vcf_converter_t));
    tree_sequence_t *ts = get_example_tree_sequence(100, 0, 1, 1.0, 0.0, 0.0, 0, NULL);

    CU_ASSERT_FATAL(ts != NULL);
    CU_ASSERT_FATAL(vc != NULL);
    CU_ASSERT_EQUAL_FATAL(tree_sequence_get_num_mutations(ts), 0);

    ret = vcf_converter_alloc(vc, ts, 1);
    CU_ASSERT_FATAL(ret ==  0);
    vcf_converter_print_state(vc, _devnull);
    ret = vcf_converter_get_header(vc, &str);
    CU_ASSERT_EQUAL(ret, 0);
    CU_ASSERT_NSTRING_EQUAL("##", str, 2);
    ret = vcf_converter_next(vc, &str);
    CU_ASSERT_EQUAL(ret, 0);
    vcf_converter_free(vc);

    free(vc);
    tree_sequence_free(ts);
    free(ts);
}

static void
test_simple_recomb_map(void)
{
    int ret;
    recomb_map_t recomb_map;
    double positions[] = {0.0, 1.0};
    double rates[] = {0.0, 1.0};
    uint32_t num_loci[] = {1, 100, UINT32_MAX};
    size_t j;

    for (j = 0; j < sizeof(num_loci) / sizeof(uint32_t); j++) {
        ret = recomb_map_alloc(&recomb_map, num_loci[j], 1.0,
                positions, rates, 2);
        CU_ASSERT_EQUAL_FATAL(ret, 0);
        recomb_map_print_state(&recomb_map, _devnull);
        CU_ASSERT_EQUAL(recomb_map_get_num_loci(&recomb_map), num_loci[j]);
        CU_ASSERT_EQUAL(recomb_map_get_size(&recomb_map), 2);
        CU_ASSERT_EQUAL(recomb_map_get_sequence_length(&recomb_map), 1.0);
        CU_ASSERT_EQUAL(
                recomb_map_genetic_to_phys(&recomb_map, num_loci[j]), 1.0);
        CU_ASSERT_EQUAL(
                recomb_map_phys_to_genetic(&recomb_map, 1.0), num_loci[j]);
        ret = recomb_map_free(&recomb_map);
        CU_ASSERT_EQUAL_FATAL(ret, 0);
    }
}

static void
test_recomb_map_errors(void)
{
    int ret;
    recomb_map_t recomb_map;
    double positions[] = {0.0, 1.0, 2.0};
    double rates[] = {1.0, 2.0, 0.0};
    double values[] = {0.0, 1.0};

    ret = recomb_map_alloc(&recomb_map, 10, 1.0, positions, rates, 0);
    CU_ASSERT_EQUAL_FATAL(ret, MSP_ERR_BAD_RECOMBINATION_MAP);
    recomb_map_free(&recomb_map);

    ret = recomb_map_alloc(&recomb_map, 10, 1.0, positions, rates, 1);
    CU_ASSERT_EQUAL_FATAL(ret, MSP_ERR_BAD_RECOMBINATION_MAP);
    recomb_map_free(&recomb_map);

    ret = recomb_map_alloc(&recomb_map, 0, 1.0, positions, rates, 2);
    CU_ASSERT_EQUAL_FATAL(ret, MSP_ERR_BAD_RECOMBINATION_MAP);
    recomb_map_free(&recomb_map);

    ret = recomb_map_alloc(&recomb_map, 10, 2.0, positions, rates, 2);
    CU_ASSERT_EQUAL_FATAL(ret, MSP_ERR_BAD_RECOMBINATION_MAP);
    recomb_map_free(&recomb_map);

    positions[0] = 1;
    ret = recomb_map_alloc(&recomb_map, 10, 1.0, positions, rates, 2);
    CU_ASSERT_EQUAL_FATAL(ret, MSP_ERR_BAD_RECOMBINATION_MAP);
    recomb_map_free(&recomb_map);
    positions[0] = 0;

    positions[1] = 3.0;
    ret = recomb_map_alloc(&recomb_map, 10, 2.0, positions, rates, 3);
    CU_ASSERT_EQUAL_FATAL(ret, MSP_ERR_BAD_RECOMBINATION_MAP);
    recomb_map_free(&recomb_map);
    positions[1] = 1.0;

    ret = recomb_map_alloc(&recomb_map, 10, 2.0, positions, rates, 3);
    CU_ASSERT_EQUAL_FATAL(ret, 0);

    ret = recomb_map_genetic_to_phys_bulk(&recomb_map, values, 2);
    CU_ASSERT_EQUAL_FATAL(ret, 0);

    /* values must be increasing */
    values[0] = 2.0;
    ret = recomb_map_genetic_to_phys_bulk(&recomb_map, values, 2);
    CU_ASSERT_EQUAL_FATAL(ret, MSP_ERR_GENERIC);

    /* values must be <= num_loci */
    values[0] = 1000;
    ret = recomb_map_genetic_to_phys_bulk(&recomb_map, values, 2);
    CU_ASSERT_EQUAL_FATAL(ret, MSP_ERR_GENERIC);

    recomb_map_free(&recomb_map);
}

static void
verify_recomb_map(uint32_t num_loci, double length, double *positions,
        double *rates, size_t size)
{

    int ret;
    recomb_map_t recomb_map;
    double total_rate, x, y, z;
    size_t j;
    size_t num_checks = 1000;
    double eps = 1e-6;
    double *ret_rates, *ret_positions, *bulk_x;

    ret_rates = malloc(size * sizeof(double));
    ret_positions = malloc(size * sizeof(double));
    bulk_x = malloc(num_checks * sizeof(double));

    CU_ASSERT_FATAL(ret_rates != NULL);
    CU_ASSERT_FATAL(ret_positions != NULL);

    ret = recomb_map_alloc(&recomb_map, num_loci, length,
           positions, rates, size);
    CU_ASSERT_EQUAL_FATAL(ret, 0);
    recomb_map_print_state(&recomb_map, _devnull);

    CU_ASSERT_EQUAL(recomb_map_get_num_loci(&recomb_map), num_loci);
    CU_ASSERT_EQUAL(recomb_map_get_size(&recomb_map), size);
    CU_ASSERT_EQUAL(recomb_map_genetic_to_phys(&recomb_map, 0), 0);
    CU_ASSERT_EQUAL(
            recomb_map_genetic_to_phys(&recomb_map, num_loci), length);
    total_rate = recomb_map_get_total_recombination_rate(&recomb_map);
    CU_ASSERT_DOUBLE_EQUAL(
            total_rate / (num_loci - 1),
            recomb_map_get_per_locus_recombination_rate(&recomb_map), eps)

    for (j = 0; j < num_checks; j++) {
        x = j * (num_loci / num_checks);
        bulk_x[j] = x;
        y = recomb_map_genetic_to_phys(&recomb_map, x);
        CU_ASSERT_TRUE(0 <= y && y <= length);
        z = recomb_map_phys_to_genetic(&recomb_map, y);
        CU_ASSERT_DOUBLE_EQUAL(x, z, eps);
    }
    ret = recomb_map_genetic_to_phys_bulk(&recomb_map, bulk_x, num_checks);
    CU_ASSERT_EQUAL(ret, 0);
    for (j = 0; j < num_checks; j++) {
        x = j * (num_loci / num_checks);
        y = recomb_map_genetic_to_phys(&recomb_map, x);
        CU_ASSERT_DOUBLE_EQUAL(bulk_x[j], y, 1e-12);
    }
    ret = recomb_map_get_positions(&recomb_map, ret_positions);
    CU_ASSERT_EQUAL(ret, 0);
    ret = recomb_map_get_rates(&recomb_map, ret_rates);
    CU_ASSERT_EQUAL(ret, 0);
    for (j = 0; j < size; j++) {
        CU_ASSERT_EQUAL(ret_rates[j], rates[j]);
        CU_ASSERT_EQUAL(ret_positions[j], positions[j]);
    }
    ret = recomb_map_free(&recomb_map);
    CU_ASSERT_EQUAL_FATAL(ret, 0);
    free(ret_rates);
    free(ret_positions);
    free(bulk_x);
}

static void
test_recomb_map_examples(void)
{
    double p1[] =  {0, 0.05019838393314813, 0.36933662489552865, 1};
    double r1[] = {3.5510784169955434, 4.184964179610539, 3.800808140657212, 0};
    double p2[] =  {0, 0.125, 0.875, 1, 4, 8, 16};
    double r2[] = {0.1, 6.0, 3.333, 2.1, 0.0, 2.2, 0};

    verify_recomb_map(2, 1.0, p1, r1, 4);
    verify_recomb_map(1000, 1.0, p1, r1, 4);
    verify_recomb_map(UINT32_MAX, 1.0, p1, r1, 4);

    verify_recomb_map(2, 16.0, p2, r2, 7);
    verify_recomb_map(100, 16.0, p2, r2, 7);
    verify_recomb_map(UINT32_MAX, 16.0, p2, r2, 7);
}

static void
test_single_locus_two_populations(void)
{
    int ret;
    msp_t msp;
    gsl_rng *rng = gsl_rng_alloc(gsl_rng_default);
    sample_t samples[] = {{0, 0.0}, {0, 0.0}, {1, 40.0}};
    coalescence_record_t *coalescence_records;
    migration_record_t *migration_records;
    size_t num_coalescence_records, num_migration_records;
    uint32_t n = 3;
    double t0 = 30.0;
    double t1 = 30.5;
    double t2 = 40.5;

    CU_ASSERT_FATAL(rng != NULL);

    ret = msp_alloc(&msp, n, samples, rng);
    CU_ASSERT_EQUAL(ret, 0);
    ret = msp_set_num_populations(&msp, 2);
    CU_ASSERT_EQUAL(ret, 0);
    ret = msp_set_store_migration_records(&msp, true);
    CU_ASSERT_EQUAL(ret, 0);
    ret = msp_add_mass_migration(&msp, t0, 0, 1, 1.0);
    CU_ASSERT_EQUAL(ret, 0);
    ret = msp_add_mass_migration(&msp, t1, 1, 0, 1.0);
    CU_ASSERT_EQUAL(ret, 0);
    ret = msp_add_mass_migration(&msp, t2, 1, 0, 1.0);
    CU_ASSERT_EQUAL(ret, 0);
    ret = msp_initialise(&msp);
    CU_ASSERT_EQUAL(ret, 0);

    msp_print_state(&msp, _devnull);
    ret = msp_run(&msp, DBL_MAX, ULONG_MAX);
    CU_ASSERT_EQUAL(ret, 0);
    msp_verify(&msp);
    msp_print_state(&msp, _devnull);
    num_coalescence_records = msp_get_num_coalescence_records(&msp);
    CU_ASSERT_EQUAL_FATAL(num_coalescence_records, 2);
    ret = msp_get_coalescence_records(&msp, &coalescence_records);
    CU_ASSERT_EQUAL(ret, 0);
    CU_ASSERT_EQUAL(coalescence_records[0].node, 3);
    CU_ASSERT_TRUE(coalescence_records[0].time < 40.0);
    CU_ASSERT_EQUAL(coalescence_records[0].population_id, 0);
    CU_ASSERT_EQUAL(coalescence_records[1].node, 4);
    CU_ASSERT_TRUE(coalescence_records[1].time > 40.5);
    CU_ASSERT_EQUAL(coalescence_records[1].population_id, 0);
    num_migration_records = msp_get_num_migration_records(&msp);
    CU_ASSERT_EQUAL_FATAL(num_migration_records, 3);
    ret = msp_get_migration_records(&msp, &migration_records);
    CU_ASSERT_EQUAL(migration_records[0].time, t0)
    CU_ASSERT_EQUAL(migration_records[0].source, 0);
    CU_ASSERT_EQUAL(migration_records[0].dest, 1);
    CU_ASSERT_EQUAL(migration_records[1].time, t1);
    CU_ASSERT_EQUAL(migration_records[1].source, 1);
    CU_ASSERT_EQUAL(migration_records[1].dest, 0);
    CU_ASSERT_EQUAL(migration_records[2].time, t2);
    CU_ASSERT_EQUAL(migration_records[2].source, 1);
    CU_ASSERT_EQUAL(migration_records[2].dest, 0);

    ret = msp_free(&msp);
    CU_ASSERT_EQUAL(ret, 0);
    gsl_rng_free(rng);
}

static void
test_single_locus_many_populations(void)
{
    int ret;
    msp_t msp;
    gsl_rng *rng = gsl_rng_alloc(gsl_rng_default);
    uint32_t num_populations = 500;
    sample_t samples[] = {{0, 0.0}, {num_populations - 1, 0.0}};
    coalescence_record_t *records;
    size_t num_records;
    uint32_t n = 2;

    CU_ASSERT_FATAL(rng != NULL);

    ret = msp_alloc(&msp, n, samples, rng);
    CU_ASSERT_EQUAL(ret, 0);
    ret = msp_set_num_populations(&msp, num_populations);
    CU_ASSERT_EQUAL_FATAL(ret, 0);
    ret = msp_add_mass_migration(&msp, 30.0, 0, num_populations - 1, 1.0);
    CU_ASSERT_EQUAL(ret, 0);
    ret = msp_initialise(&msp);
    CU_ASSERT_EQUAL(ret, 0);

    msp_print_state(&msp, _devnull);
    ret = msp_run(&msp, DBL_MAX, ULONG_MAX);
    CU_ASSERT_EQUAL(ret, 0);
    msp_verify(&msp);
    msp_print_state(&msp, _devnull);
    num_records = msp_get_num_coalescence_records(&msp);
    CU_ASSERT_EQUAL_FATAL(num_records, 1);
    ret = msp_get_coalescence_records(&msp, &records);
    CU_ASSERT_EQUAL(ret, 0);
    CU_ASSERT_EQUAL(records[0].node, 2);
    CU_ASSERT_TRUE(records[0].time > 30.0);
    CU_ASSERT_EQUAL(records[0].population_id, num_populations - 1);

    ret = msp_free(&msp);
    CU_ASSERT_EQUAL(ret, 0);
    gsl_rng_free(rng);
}

static void
test_single_locus_historical_sample(void)
{
    int ret;
    msp_t msp;
    gsl_rng *rng = gsl_rng_alloc(gsl_rng_default);
    sample_t samples[] = {{0, 0.0}, {0, 10.0}};
    coalescence_record_t *record;
    size_t num_records;
    uint32_t n = 2;

    CU_ASSERT_FATAL(rng != NULL);

    ret = msp_alloc(&msp, n, samples, rng);
    CU_ASSERT_EQUAL(ret, 0);
    ret = msp_initialise(&msp);
    CU_ASSERT_EQUAL(ret, 0);

    msp_print_state(&msp, _devnull);
    ret = msp_run(&msp, DBL_MAX, ULONG_MAX);
    CU_ASSERT_EQUAL(ret, 0);
    msp_verify(&msp);
    msp_print_state(&msp, _devnull);
    num_records = msp_get_num_coalescence_records(&msp);
    CU_ASSERT_EQUAL_FATAL(num_records, 1);
    ret = msp_get_coalescence_records(&msp, &record);
    CU_ASSERT_EQUAL(ret, 0);
    CU_ASSERT_EQUAL(record->left, 0);
    CU_ASSERT_EQUAL(record->right, 1);
    CU_ASSERT_EQUAL(record->node, 2);
    CU_ASSERT_TRUE(record->time > 10.0);

    ret = msp_free(&msp);
    CU_ASSERT_EQUAL(ret, 0);
    gsl_rng_free(rng);
}

static void
test_simulator_getters_setters(void)
{
    int ret;
    uint32_t j;
    uint32_t n = 10;
    uint32_t m = 10;
    sample_t *samples = malloc(n * sizeof(sample_t));
    gsl_rng *rng = gsl_rng_alloc(gsl_rng_default);
    double migration_matrix[] = {0, 0, 0, 0};
    double matrix[4], growth_rate, initial_size;
    size_t migration_events[4];
    size_t breakpoints[m];
    population_t *population;
    msp_t msp;

    CU_ASSERT_FATAL(samples != NULL);
    CU_ASSERT_FATAL(rng != NULL);

    for (j = 0; j < n; j++) {
        samples[j].time = j;
        samples[j].population_id = j % 2;
    }
    CU_ASSERT_EQUAL(msp_alloc(&msp, 0, NULL, rng), MSP_ERR_BAD_PARAM_VALUE);
    msp_free(&msp);
    samples[0].time = 1.0;
    CU_ASSERT_EQUAL(msp_alloc(&msp, n, samples, rng), MSP_ERR_BAD_SAMPLES);
    msp_free(&msp);
    samples[0].time = -1.0;
    CU_ASSERT_EQUAL(msp_alloc(&msp, n, samples, rng), MSP_ERR_BAD_PARAM_VALUE);
    msp_free(&msp);
    samples[0].time = 0.0;

    ret = msp_alloc(&msp, n, samples, rng);
    CU_ASSERT_EQUAL(ret, 0);
    CU_ASSERT_EQUAL(msp_set_max_memory(&msp, 0), MSP_ERR_BAD_PARAM_VALUE);
    CU_ASSERT_EQUAL(msp_set_node_mapping_block_size(&msp, 0),
            MSP_ERR_BAD_PARAM_VALUE);
    CU_ASSERT_EQUAL(msp_set_segment_block_size(&msp, 0),
            MSP_ERR_BAD_PARAM_VALUE);
    CU_ASSERT_EQUAL(msp_set_avl_node_block_size(&msp, 0),
            MSP_ERR_BAD_PARAM_VALUE);
    CU_ASSERT_EQUAL(msp_set_coalescence_record_block_size(&msp, 0),
            MSP_ERR_BAD_PARAM_VALUE);
    CU_ASSERT_EQUAL(msp_set_migration_record_block_size(&msp, 0),
            MSP_ERR_BAD_PARAM_VALUE);
    CU_ASSERT_EQUAL(msp_set_num_loci(&msp, 0), MSP_ERR_BAD_PARAM_VALUE);
    CU_ASSERT_EQUAL(msp_set_num_populations(&msp, 0), MSP_ERR_BAD_PARAM_VALUE);
    CU_ASSERT_EQUAL(
            msp_set_scaled_recombination_rate(&msp, -1),
            MSP_ERR_BAD_PARAM_VALUE);
    CU_ASSERT_EQUAL(
            msp_set_population_configuration(&msp, -1, 0, 0),
            MSP_ERR_BAD_POPULATION_ID);
    CU_ASSERT_EQUAL(
            msp_set_population_configuration(&msp, 3, 0, 0),
            MSP_ERR_BAD_POPULATION_ID);

    CU_ASSERT_EQUAL(msp_set_model(&msp, -1), MSP_ERR_BAD_MODEL);
    CU_ASSERT_EQUAL(msp_get_model(&msp), MSP_MODEL_HUDSON);

    ret = msp_set_num_populations(&msp, 2);
    CU_ASSERT_EQUAL(ret, 0);
    CU_ASSERT_EQUAL(
            msp_get_population_configuration(&msp, 3, NULL, NULL),
            MSP_ERR_BAD_POPULATION_ID);
    ret = msp_set_population_configuration(&msp, 0, 2, 0.5);
    CU_ASSERT_EQUAL(ret, 0);

    CU_ASSERT_EQUAL(
            msp_set_migration_matrix(&msp, 0, NULL),
            MSP_ERR_BAD_MIGRATION_MATRIX);
    CU_ASSERT_EQUAL(
            msp_set_migration_matrix(&msp, 3, migration_matrix),
            MSP_ERR_BAD_MIGRATION_MATRIX);
    migration_matrix[0] = 1;
    CU_ASSERT_EQUAL(
            msp_set_migration_matrix(&msp, 4, migration_matrix),
            MSP_ERR_BAD_MIGRATION_MATRIX);
    migration_matrix[0] = 0;
    migration_matrix[1] = -1;
    CU_ASSERT_EQUAL(
            msp_set_migration_matrix(&msp, 4, migration_matrix),
            MSP_ERR_BAD_MIGRATION_MATRIX);

    migration_matrix[1] = 1;
    migration_matrix[2] = 1;
    ret = msp_set_migration_matrix(&msp, 4, migration_matrix);
    CU_ASSERT_EQUAL(ret, 0);
    ret = msp_set_num_loci(&msp, m);
    CU_ASSERT_EQUAL(ret, 0);
    ret = msp_set_scaled_recombination_rate(&msp, 1.0);
    CU_ASSERT_EQUAL(ret, 0);
    ret = msp_set_store_migration_records(&msp, true);
    CU_ASSERT_EQUAL(ret, 0);

    ret = msp_initialise(&msp);
    CU_ASSERT_EQUAL(ret, 0);

    ret = msp_get_population_configuration(&msp, 0,
            &initial_size, &growth_rate);
    CU_ASSERT_EQUAL(ret, 0);
    CU_ASSERT_EQUAL(initial_size, 2);
    CU_ASSERT_EQUAL(growth_rate, 0.5);
    CU_ASSERT_EQUAL(
            msp_get_population(&msp, 3, NULL),
            MSP_ERR_BAD_POPULATION_ID);
    ret = msp_get_population(&msp, 0, &population);
    CU_ASSERT_EQUAL(ret, 0);
    CU_ASSERT_EQUAL(population->initial_size, 2);
    CU_ASSERT_EQUAL(population->growth_rate, 0.5);
    CU_ASSERT_EQUAL(population->start_time, 0.0);

    CU_ASSERT_TRUE(msp_get_store_migration_records(&msp));
    CU_ASSERT_EQUAL(msp_get_num_avl_node_blocks(&msp), 1);
    CU_ASSERT_EQUAL(msp_get_num_node_mapping_blocks(&msp), 1);
    CU_ASSERT_EQUAL(msp_get_num_segment_blocks(&msp), 1);
    CU_ASSERT_EQUAL(msp_get_num_coalescence_record_blocks(&msp), 1);
    CU_ASSERT_EQUAL(msp_get_num_migration_record_blocks(&msp), 1);
    CU_ASSERT(msp_get_used_memory(&msp) > 0);
    CU_ASSERT_EQUAL(msp_get_num_populations(&msp), 2);

    ret = msp_run(&msp, DBL_MAX, ULONG_MAX);
    CU_ASSERT_EQUAL(ret, 0);
    CU_ASSERT_EQUAL(msp_get_num_breakpoints(&msp), m - 1);
    ret = msp_get_breakpoints(&msp, breakpoints);
    CU_ASSERT_EQUAL(ret, 0);
    for (j = 0; j < m - 1; j++) {
        CU_ASSERT_EQUAL(breakpoints[j], j + 1);
    }
    ret = msp_get_num_migration_events(&msp, migration_events);
    CU_ASSERT_EQUAL(ret, 0);
    CU_ASSERT_EQUAL(migration_events[0], 0);
    CU_ASSERT(migration_events[1] > 0);
    CU_ASSERT(migration_events[2] > 0);
    CU_ASSERT_EQUAL(migration_events[3], 0);
    ret = msp_get_migration_matrix(&msp, matrix);
    CU_ASSERT_EQUAL(ret, 0);
    for (j = 0; j < 4; j++) {
        CU_ASSERT_EQUAL(matrix[j], migration_matrix[j]);
    }
    CU_ASSERT(msp_get_num_common_ancestor_events(&msp) > 0);
    CU_ASSERT(msp_get_num_recombination_events(&msp) > 0);

    free(samples);
    ret = msp_free(&msp);
    CU_ASSERT_EQUAL(ret, 0);
    gsl_rng_free(rng);
}

static void
test_simulator_model_errors(void)
{
    uint32_t n = 10;
    uint32_t j;
    sample_t *samples = malloc(n * sizeof(sample_t));
    gsl_rng *rng = gsl_rng_alloc(gsl_rng_default);
    int models[] = {MSP_MODEL_SMC, MSP_MODEL_SMC_PRIME};
    msp_t msp;

    CU_ASSERT_FATAL(samples != NULL);
    CU_ASSERT_FATAL(rng != NULL);
    for (j = 0; j < n; j++) {
        samples[j].time = 0;
        samples[j].population_id = 0;
    }

    CU_ASSERT_EQUAL(msp_alloc(&msp, n, samples, rng), 0);
    CU_ASSERT_EQUAL(msp_set_model(&msp, -1), MSP_ERR_BAD_MODEL);
    CU_ASSERT_EQUAL(msp_get_model(&msp), MSP_MODEL_HUDSON);
    CU_ASSERT_EQUAL(msp_add_simple_bottleneck(&msp, 1, 0, 1), 0);
    CU_ASSERT_EQUAL(msp_add_instantaneous_bottleneck(&msp, 1, 0, 1), 0);
    CU_ASSERT_EQUAL(msp_initialise(&msp), 0);
    CU_ASSERT_EQUAL(msp_run(&msp, DBL_MAX, ULONG_MAX), 0);
    CU_ASSERT_EQUAL(msp_free(&msp), 0);

    CU_ASSERT_EQUAL(msp_alloc(&msp, n, samples, rng), 0);
    CU_ASSERT_EQUAL(msp_add_simple_bottleneck(&msp, 1, 0, 1), 0);
    CU_ASSERT_EQUAL(msp_add_instantaneous_bottleneck(&msp, 1, 0, 1), 0);
    CU_ASSERT_EQUAL(msp_set_model(&msp, MSP_MODEL_HUDSON),
            MSP_ERR_UNSUPPORTED_OPERATION);
    CU_ASSERT_EQUAL(msp_free(&msp), 0);

    for (j = 0; j < sizeof(models) / sizeof(int); j++) {
        CU_ASSERT_EQUAL(msp_alloc(&msp, n, samples, rng), 0);
        CU_ASSERT_EQUAL(msp_set_model(&msp, models[j]), 0);
        CU_ASSERT_EQUAL(msp_add_simple_bottleneck(&msp, 1, 0, 1), MSP_ERR_BAD_MODEL);
        CU_ASSERT_EQUAL(msp_add_instantaneous_bottleneck(&msp, 1, 0, 1),
                MSP_ERR_BAD_MODEL);
        CU_ASSERT_EQUAL(msp_free(&msp), 0);
    }

    free(samples);
    gsl_rng_free(rng);
}

static void
test_simulator_demographic_events(void)
{
    int ret;
    uint32_t j;
    uint32_t n = 10;
    uint32_t m = 10;
    sample_t *samples = malloc(n * sizeof(sample_t));
    gsl_rng *rng = gsl_rng_alloc(gsl_rng_default);
    double migration_matrix[] = {0, 1, 1, 0};
    double time;
    msp_t msp;

    CU_ASSERT_FATAL(samples != NULL);
    CU_ASSERT_FATAL(rng != NULL);

    for (j = 0; j < n; j++) {
        samples[j].time = j;
        samples[j].population_id = j % 2;
    }
    ret = msp_alloc(&msp, n, samples, rng);
    CU_ASSERT_EQUAL(ret, 0);
    ret = msp_set_num_populations(&msp, 2);
    CU_ASSERT_EQUAL(ret, 0);
    ret = msp_set_population_configuration(&msp, 0, 1, 1);
    CU_ASSERT_EQUAL(ret, 0);
    ret = msp_set_population_configuration(&msp, 1, 2, 2);
    CU_ASSERT_EQUAL(ret, 0);
    ret = msp_set_migration_matrix(&msp, 4, migration_matrix);
    CU_ASSERT_EQUAL(ret, 0);
    ret = msp_set_num_loci(&msp, m);
    CU_ASSERT_EQUAL(ret, 0);
    ret = msp_set_scaled_recombination_rate(&msp, 1.0);
    CU_ASSERT_EQUAL(ret, 0);

    CU_ASSERT_EQUAL(
        msp_add_mass_migration(&msp, 10, -1, 0, 1),
        MSP_ERR_BAD_POPULATION_ID);
    CU_ASSERT_EQUAL(
        msp_add_mass_migration(&msp, 10, 2, 0, 1),
        MSP_ERR_BAD_POPULATION_ID);
    CU_ASSERT_EQUAL(
        msp_add_mass_migration(&msp, 10, 0, 0, 1),
        MSP_ERR_SOURCE_DEST_EQUAL);
    CU_ASSERT_EQUAL(
        msp_add_mass_migration(&msp, 10, 0, 1, -5),
        MSP_ERR_BAD_PARAM_VALUE);

    CU_ASSERT_EQUAL(
        msp_add_migration_rate_change(&msp, 10, -2, 2.0),
        MSP_ERR_BAD_MIGRATION_MATRIX_INDEX);
    CU_ASSERT_EQUAL(
        msp_add_migration_rate_change(&msp, 10, -1, -2.0),
        MSP_ERR_BAD_PARAM_VALUE);
    CU_ASSERT_EQUAL(
        msp_add_migration_rate_change(&msp, 10, 3, 2.0),
        MSP_ERR_DIAGONAL_MIGRATION_MATRIX_INDEX);

    CU_ASSERT_EQUAL(
        msp_add_population_parameters_change(&msp, 10, -2, 0, 0),
        MSP_ERR_BAD_POPULATION_ID);
    CU_ASSERT_EQUAL(
        msp_add_population_parameters_change(&msp, 10, -1, -1, 0),
        MSP_ERR_BAD_PARAM_VALUE);
    CU_ASSERT_EQUAL(
        msp_add_population_parameters_change(&msp, 10, -1, GSL_NAN, GSL_NAN),
        MSP_ERR_BAD_PARAM_VALUE);

    CU_ASSERT_EQUAL(
        msp_add_simple_bottleneck(&msp, 10, -1, 0),
        MSP_ERR_BAD_POPULATION_ID);
    CU_ASSERT_EQUAL(
        msp_add_simple_bottleneck(&msp, 10, 0, -1),
        MSP_ERR_BAD_PARAM_VALUE);
    CU_ASSERT_EQUAL(
        msp_add_simple_bottleneck(&msp, 10, 0, 1.1),
        MSP_ERR_BAD_PARAM_VALUE);

    CU_ASSERT_EQUAL(
        msp_add_instantaneous_bottleneck(&msp, 10, 2, 0),
        MSP_ERR_BAD_POPULATION_ID);
    CU_ASSERT_EQUAL(
        msp_add_simple_bottleneck(&msp, 10, 0, -1),
        MSP_ERR_BAD_PARAM_VALUE);
    CU_ASSERT_EQUAL_FATAL(
        msp_add_simple_bottleneck(&msp, 10, -1, 0),
        MSP_ERR_BAD_POPULATION_ID);

    ret = msp_add_mass_migration(&msp, 0.1, 0, 1, 0.5);
    CU_ASSERT_EQUAL(ret, 0);
    ret = msp_add_migration_rate_change(&msp, 0.2, 1, 2.0);
    CU_ASSERT_EQUAL(ret, 0);
    ret = msp_add_migration_rate_change(&msp, 0.3, -1, 3.0);
    CU_ASSERT_EQUAL(ret, 0);
    ret = msp_add_population_parameters_change(&msp, 0.4, 0, 0.5, 1.0);
    CU_ASSERT_EQUAL(ret, 0);
    ret = msp_add_population_parameters_change(&msp, 0.5, -1, 0.5, 2.0);
    CU_ASSERT_EQUAL(ret, 0);
    ret = msp_add_population_parameters_change(&msp, 0.6, 0, GSL_NAN, 2.0);
    CU_ASSERT_EQUAL(ret, 0);
    ret = msp_add_population_parameters_change(&msp, 0.7, 1, 1, GSL_NAN);
    CU_ASSERT_EQUAL(ret, 0);
    ret = msp_add_simple_bottleneck(&msp, 0.8, 0, 0.5);
    CU_ASSERT_EQUAL(ret, 0);
    ret = msp_add_instantaneous_bottleneck(&msp, 0.9, 0, 2.0);
    CU_ASSERT_EQUAL(ret, 0);

    CU_ASSERT_EQUAL(
            msp_add_mass_migration(&msp, 0.1, 0, 1, 0.5),
            MSP_ERR_UNSORTED_DEMOGRAPHIC_EVENTS);
    CU_ASSERT_EQUAL(
            msp_add_migration_rate_change(&msp, 0.2, 1, 2.0),
            MSP_ERR_UNSORTED_DEMOGRAPHIC_EVENTS);
    CU_ASSERT_EQUAL(
            msp_add_population_parameters_change(&msp, 0.4, 0, 0.5, 1.0),
            MSP_ERR_UNSORTED_DEMOGRAPHIC_EVENTS);
    CU_ASSERT_EQUAL(
            msp_add_simple_bottleneck(&msp, 0.7, 0, 1.0),
            MSP_ERR_UNSORTED_DEMOGRAPHIC_EVENTS);
    CU_ASSERT_EQUAL(
            msp_add_instantaneous_bottleneck(&msp, 0.8, 0, 1.0),
            MSP_ERR_UNSORTED_DEMOGRAPHIC_EVENTS);

    CU_ASSERT_EQUAL(
        msp_debug_demography(&msp, &time),
        MSP_ERR_BAD_STATE);

    ret = msp_initialise(&msp);
    CU_ASSERT_EQUAL(ret, 0);

    j = 0;
    do {
        ret = msp_debug_demography(&msp, &time);
        CU_ASSERT_EQUAL(ret, 0);
        msp_print_state(&msp, _devnull);
        j++;
    } while (! gsl_isinf(time));
    CU_ASSERT_EQUAL(j, 10);
    CU_ASSERT_EQUAL(ret, 0);
    CU_ASSERT_EQUAL(
        msp_run(&msp, DBL_MAX, ULONG_MAX),
        MSP_ERR_BAD_STATE);
    ret = msp_reset(&msp);
    CU_ASSERT_EQUAL(ret, 0);

    msp_print_state(&msp, _devnull);
    ret = msp_run(&msp, DBL_MAX, ULONG_MAX);
    CU_ASSERT_EQUAL(ret, 0);

    free(samples);
    ret = msp_free(&msp);
    CU_ASSERT_EQUAL(ret, 0);
    gsl_rng_free(rng);
}

static void
test_single_locus_simulation(void)
{
    int ret;
    int model;
    const char *model_str;
    uint32_t j;
    uint32_t n = 10;
    sample_t *samples = malloc(n * sizeof(sample_t));
    msp_t *msp = malloc(sizeof(msp_t));
    gsl_rng *rng = gsl_rng_alloc(gsl_rng_default);

    CU_ASSERT_FATAL(msp != NULL);
    CU_ASSERT_FATAL(samples != NULL);
    CU_ASSERT_FATAL(rng != NULL);

    memset(samples, 0, n * sizeof(sample_t));
    ret = msp_alloc(msp, n, samples, rng);
    CU_ASSERT_EQUAL(ret, 0);
    ret = msp_initialise(msp);
    CU_ASSERT_EQUAL(ret, 0);

    /* For the single locus sim we should have exactly n - 1 events */
    for (j = 0; j < n - 2; j++) {
        ret = msp_run(msp, DBL_MAX, 1);
        CU_ASSERT_EQUAL(ret, 1);
        msp_verify(msp);
    }
    ret = msp_run(msp, DBL_MAX, 1);
    CU_ASSERT_EQUAL(ret, 0);
    msp_verify(msp);

    model = msp_get_model(msp);
    CU_ASSERT_EQUAL(model, MSP_MODEL_HUDSON);
    model_str = msp_get_model_str(msp);
    CU_ASSERT_STRING_EQUAL(model_str, "hudson");

    ret = msp_free(msp);
    CU_ASSERT_EQUAL(ret, 0);
    gsl_rng_free(rng);
    free(msp);
    free(samples);
}

static void
test_simulation_memory_limit(void)
{
    int ret;
    uint32_t n = 1000;
    sample_t *samples = malloc(n * sizeof(sample_t));
    msp_t *msp = malloc(sizeof(msp_t));
    gsl_rng *rng = gsl_rng_alloc(gsl_rng_default);

    CU_ASSERT_FATAL(msp != NULL);
    CU_ASSERT_FATAL(samples != NULL);
    CU_ASSERT_FATAL(rng != NULL);

    memset(samples, 0, n * sizeof(sample_t));
    ret = msp_alloc(msp, n, samples, rng);
    CU_ASSERT_EQUAL(ret, 0);
    ret = msp_set_max_memory(msp, 1024 * 1024);
    CU_ASSERT_EQUAL(ret, 0);
    ret = msp_set_num_loci(msp, 10000);
    CU_ASSERT_EQUAL(ret, 0);
    ret = msp_set_scaled_recombination_rate(msp, 1.0);
    CU_ASSERT_EQUAL(ret, 0);
    ret = msp_initialise(msp);
    CU_ASSERT_EQUAL(ret, 0);

    ret = msp_run(msp, DBL_MAX, ULONG_MAX);
    CU_ASSERT_EQUAL(ret, MSP_ERR_NO_MEMORY);

    ret = msp_free(msp);
    CU_ASSERT_EQUAL(ret, 0);
    gsl_rng_free(rng);
    free(msp);
    free(samples);
}

static void
test_multi_locus_simulation(void)
{
    int ret;
    uint32_t num_events;
    uint32_t n = 100;
    uint32_t m = 100;
    long seed = 10;
    int model;
    int models[] = {MSP_MODEL_HUDSON, MSP_MODEL_SMC, MSP_MODEL_SMC_PRIME};
    double migration_matrix[] = {0, 1, 1, 0};
    size_t migration_events[4];
    const char *model_strs[] = {"hudson", "smc", "smc_prime"};
    const char *model_str;
    size_t j;

    for (j = 0; j < sizeof(models) / sizeof(int); j++) {
        sample_t *samples = malloc(n * sizeof(sample_t));
        msp_t *msp = malloc(sizeof(msp_t));
        gsl_rng *rng = gsl_rng_alloc(gsl_rng_default);

        CU_ASSERT_FATAL(msp != NULL);
        CU_ASSERT_FATAL(samples != NULL);
        CU_ASSERT_FATAL(rng != NULL);
        gsl_rng_set(rng, seed);
        memset(samples, 0, n * sizeof(sample_t));
        ret = msp_alloc(msp, n, samples, rng);
        CU_ASSERT_EQUAL(ret, 0);
        ret = msp_set_num_populations(msp, 2);
        CU_ASSERT_EQUAL(ret, 0);
        ret = msp_set_migration_matrix(msp, 4, migration_matrix);
        CU_ASSERT_EQUAL(ret, 0);
        ret = msp_set_store_migration_records(msp, true);
        CU_ASSERT_EQUAL(ret, 0);
        /* set all the block sizes to something small to provoke the memory
         * expansions. */
        ret = msp_set_avl_node_block_size(msp, 1);
        CU_ASSERT_EQUAL(ret, 0);
        ret = msp_set_node_mapping_block_size(msp, 1);
        CU_ASSERT_EQUAL(ret, 0);
        ret = msp_set_segment_block_size(msp, 1);
        CU_ASSERT_EQUAL(ret, 0);
        ret = msp_set_coalescence_record_block_size(msp, 1);
        CU_ASSERT_EQUAL(ret, 0);
        ret = msp_set_migration_record_block_size(msp, 1);
        CU_ASSERT_EQUAL(ret, 0);
        ret = msp_set_num_loci(msp, m);
        CU_ASSERT_EQUAL(ret, 0);
        ret = msp_set_scaled_recombination_rate(msp, 1.0);
        CU_ASSERT_EQUAL(ret, 0);
        ret = msp_set_model(msp, models[j]);
        CU_ASSERT_EQUAL(ret, 0);
        ret = msp_initialise(msp);
        CU_ASSERT_EQUAL(ret, 0);

        num_events = 0;
        while ((ret = msp_run(msp, DBL_MAX, 1)) == 1) {
            msp_verify(msp);
            num_events++;
        }
        CU_ASSERT_EQUAL(ret, 0);
        msp_verify(msp);
        ret = msp_get_num_migration_events(msp, migration_events);
        CU_ASSERT_EQUAL(ret, 0);
        CU_ASSERT(num_events > n - 1);
        CU_ASSERT_EQUAL(1 + num_events,
                /* diagonals must be zero here */
                migration_events[1] + migration_events[2] +
                msp_get_num_recombination_events(msp) +
                msp_get_num_common_ancestor_events(msp) +
                msp_get_num_rejected_common_ancestor_events(msp));
        if (models[j] == MSP_MODEL_HUDSON) {
            CU_ASSERT_EQUAL(msp_get_num_rejected_common_ancestor_events(msp), 0);
        }

        gsl_rng_set(rng, seed);
        ret = msp_reset(msp);
        num_events = 0;
        while ((ret = msp_run(msp, DBL_MAX, 1)) == 1) {
            msp_verify(msp);
            num_events++;
        }
        CU_ASSERT_EQUAL(ret, 0);
        ret = msp_get_num_migration_events(msp, migration_events);
        CU_ASSERT_EQUAL(ret, 0);
        CU_ASSERT_EQUAL(1 + num_events,
                migration_events[1] + migration_events[2] +
                msp_get_num_recombination_events(msp) +
                msp_get_num_common_ancestor_events(msp) +
                msp_get_num_rejected_common_ancestor_events(msp));
        if (models[j] == MSP_MODEL_HUDSON) {
            CU_ASSERT_EQUAL(msp_get_num_rejected_common_ancestor_events(msp), 0);
        }

        model = msp_get_model(msp);
        CU_ASSERT_EQUAL(model, models[j]);
        model_str = msp_get_model_str(msp);
        CU_ASSERT_STRING_EQUAL(model_str, model_strs[j]);

        ret = msp_free(msp);
        CU_ASSERT_EQUAL(ret, 0);
        gsl_rng_free(rng);
        free(msp);
        free(samples);
    }
}


static void
test_simulation_replicates(void)
{
    int ret;
    uint32_t n = 100;
    uint32_t m = 100;
    double mutation_rate = 2;
    size_t num_replicates = 10;
    long seed = 10;
    double migration_matrix[] = {0, 1, 1, 0};
    size_t j;
    sample_t *samples = malloc(n * sizeof(sample_t));
    gsl_rng *rng = gsl_rng_alloc(gsl_rng_default);
    msp_t msp;
    tree_sequence_t ts;
    mutgen_t mutgen;

    CU_ASSERT_FATAL(samples != NULL);
    CU_ASSERT_FATAL(rng != NULL);
    gsl_rng_set(rng, seed);
    memset(samples, 0, n * sizeof(sample_t));
    ret = msp_alloc(&msp, n, samples, rng);
    CU_ASSERT_EQUAL(ret, 0);
    ret = msp_set_num_populations(&msp, 2);
    CU_ASSERT_EQUAL(ret, 0);
    ret = msp_set_migration_matrix(&msp, 4, migration_matrix);
    CU_ASSERT_EQUAL(ret, 0);
    ret = msp_set_store_migration_records(&msp, true);
    CU_ASSERT_EQUAL(ret, 0);
    /* set all the block sizes to something small to provoke the memory
     * expansions. */
    ret = msp_set_avl_node_block_size(&msp, 3);
    CU_ASSERT_EQUAL(ret, 0);
    ret = msp_set_node_mapping_block_size(&msp, 3);
    CU_ASSERT_EQUAL(ret, 0);
    ret = msp_set_segment_block_size(&msp, 3);
    CU_ASSERT_EQUAL(ret, 0);
    ret = msp_set_coalescence_record_block_size(&msp, 3);
    CU_ASSERT_EQUAL(ret, 0);
    ret = msp_set_migration_record_block_size(&msp, 3);
    CU_ASSERT_EQUAL(ret, 0);
    ret = msp_set_num_loci(&msp, m);
    CU_ASSERT_EQUAL(ret, 0);
    ret = msp_set_scaled_recombination_rate(&msp, 0.5);
    CU_ASSERT_EQUAL(ret, 0);
    ret = msp_initialise(&msp);
    CU_ASSERT_EQUAL(ret, 0);
    ret = mutgen_alloc(&mutgen, mutation_rate, rng);
    CU_ASSERT_EQUAL(ret, 0);
    ret = mutgen_set_mutation_block_size(&mutgen, 3);
    CU_ASSERT_EQUAL(ret, 0);
    ret = tree_sequence_initialise(&ts);
    CU_ASSERT_EQUAL(ret, 0);

    for (j = 0; j < num_replicates; j++) {
        ret = msp_run(&msp, DBL_MAX, SIZE_MAX);
        CU_ASSERT_EQUAL(ret, 0);
        msp_verify(&msp);
        msp_populate_tree_sequence(&msp, NULL, &mutgen, 0.25, 0, NULL, &ts);
        CU_ASSERT_EQUAL_FATAL(ret, 0);
        verify_simulator_tree_sequence_equality(&msp, &ts, &mutgen, 1.0);
        tree_sequence_print_state(&ts, _devnull);
        ret = msp_reset(&msp);
        CU_ASSERT_EQUAL_FATAL(msp_get_num_coalescence_records(&msp), 0);
        CU_ASSERT_EQUAL_FATAL(msp_get_num_migration_records(&msp), 0);
        CU_ASSERT_EQUAL_FATAL(ret, 0);
    }
    ret = msp_free(&msp);
    CU_ASSERT_EQUAL(ret, 0);
    ret = mutgen_free(&mutgen);
    CU_ASSERT_EQUAL(ret, 0);
    ret = tree_sequence_free(&ts);
    CU_ASSERT_EQUAL(ret, 0);
    gsl_rng_free(rng);
    free(samples);
}

static void
test_bottleneck_simulation(void)
{
    int ret;
    uint32_t n = 100;
    uint32_t m = 100;
    long seed = 10;
    sample_t *samples = malloc(n * sizeof(sample_t));
    msp_t *msp = malloc(sizeof(msp_t));
    gsl_rng *rng = gsl_rng_alloc(gsl_rng_default);
    double t1 = 0.1;
    double t2 = 0.5;
    int t1_found = 0;

    CU_ASSERT_FATAL(msp != NULL);
    CU_ASSERT_FATAL(samples != NULL);
    CU_ASSERT_FATAL(rng != NULL);

    gsl_rng_set(rng, seed);
    memset(samples, 0, n * sizeof(sample_t));
    ret = msp_alloc(msp, n, samples, rng);
    CU_ASSERT_EQUAL(ret, 0);
    /* set all the block sizes to something small to provoke the memory
     * expansions. */
    ret = msp_set_avl_node_block_size(msp, 2);
    CU_ASSERT_EQUAL(ret, 0);
    ret = msp_set_node_mapping_block_size(msp, 2);
    CU_ASSERT_EQUAL(ret, 0);
    ret = msp_set_segment_block_size(msp, 2);
    CU_ASSERT_EQUAL(ret, 0);
    ret = msp_set_coalescence_record_block_size(msp, 2);
    CU_ASSERT_EQUAL(ret, 0);
    ret = msp_set_num_loci(msp, m);
    CU_ASSERT_EQUAL(ret, 0);
    ret = msp_set_scaled_recombination_rate(msp, 1.0);
    CU_ASSERT_EQUAL(ret, 0);
    /* Add a bottleneck that does nothing at time t1 */
    ret = msp_add_simple_bottleneck(msp, t1, 0, 0);
    CU_ASSERT_EQUAL(ret, 0);
    /* Add a bottleneck that coalesces everything at t2 */
    ret = msp_add_simple_bottleneck(msp, t2, 0, 1);
    CU_ASSERT_EQUAL(ret, 0);
    ret = msp_initialise(msp);
    CU_ASSERT_EQUAL(ret, 0);

    ret = msp_run(msp, t1, ULONG_MAX);
    CU_ASSERT_EQUAL(ret, 2);
    CU_ASSERT_FALSE(msp_is_completed(msp));
    msp_print_state(msp, _devnull);

    ret = msp_run(msp, DBL_MAX, ULONG_MAX);
    CU_ASSERT_EQUAL(ret, 0);
    CU_ASSERT_TRUE(msp_is_completed(msp));
    CU_ASSERT_EQUAL(msp->time, t2);
    msp_verify(msp);

    msp_reset(msp);
    while ((ret = msp_run(msp, DBL_MAX, 1)) == 1) {
        msp_verify(msp);
        if (msp->time == 0.1) {
            t1_found = 1;
        }
    }
    CU_ASSERT_EQUAL(ret, 0);
    CU_ASSERT_TRUE(t1_found);
    CU_ASSERT_EQUAL(msp->time, t2);

    ret = msp_free(msp);
    CU_ASSERT_EQUAL(ret, 0);
    gsl_rng_free(rng);
    free(msp);
    free(samples);
}

static void
test_large_bottleneck_simulation(void)
{
    int ret;
    uint32_t j;
    uint32_t n = 10000;
    uint32_t m = 100;
    long seed = 10;
    sample_t *samples = malloc(n * sizeof(sample_t));
    msp_t *msp = malloc(sizeof(msp_t));
    gsl_rng *rng = gsl_rng_alloc(gsl_rng_default);
    uint32_t num_bottlenecks = 10;
    bottleneck_desc_t bottlenecks[num_bottlenecks];
    double t;

    CU_ASSERT_FATAL(msp != NULL);
    CU_ASSERT_FATAL(samples != NULL);
    CU_ASSERT_FATAL(rng != NULL);

    t = 0.1;
    for (j = 0; j < num_bottlenecks; j++) {
        bottlenecks[j].type = SIMPLE_BOTTLENECK;
        bottlenecks[j].time = t;
        bottlenecks[j].parameter = 0.1;
        t += 0.01;
    }
    /* Set the last bottleneck to be full intensity */
    bottlenecks[num_bottlenecks - 1].parameter = 1.0;

    gsl_rng_set(rng, seed);
    memset(samples, 0, n * sizeof(sample_t));
    ret = msp_alloc(msp, n, samples, rng);
    CU_ASSERT_EQUAL(ret, 0);
    ret = msp_set_scaled_recombination_rate(msp, 1.0);
    CU_ASSERT_EQUAL(ret, 0);
    ret = msp_set_num_loci(msp, m);
    CU_ASSERT_EQUAL(ret, 0);
    for (j = 0; j < num_bottlenecks; j++) {
        ret = msp_add_simple_bottleneck(msp, bottlenecks[j].time, 0,
                bottlenecks[j].parameter);
        CU_ASSERT_EQUAL(ret, 0);
    }
    ret = msp_initialise(msp);
    CU_ASSERT_EQUAL(ret, 0);

    for (j = 0; j < num_bottlenecks - 1; j++) {
        ret = msp_run(msp, bottlenecks[j].time, ULONG_MAX);
        CU_ASSERT_EQUAL(ret, 2);
        CU_ASSERT_FALSE(msp_is_completed(msp));
        CU_ASSERT_EQUAL(msp->time, bottlenecks[j].time);
        msp_verify(msp);
    }
    ret = msp_run(msp, DBL_MAX, ULONG_MAX);
    CU_ASSERT_EQUAL(ret, 0);
    CU_ASSERT_TRUE(msp_is_completed(msp));
    CU_ASSERT_EQUAL(msp->time, bottlenecks[num_bottlenecks - 1].time);
    msp_verify(msp);

    /* Test out resets on partially completed simulations. */
    ret = msp_reset(msp);
    CU_ASSERT_EQUAL(ret, 0);
    for (j = 0; j < num_bottlenecks - 1; j++) {
        ret = msp_run(msp, bottlenecks[j].time, ULONG_MAX);
        CU_ASSERT_EQUAL(ret, 2);
    }
    ret = msp_reset(msp);
    msp_verify(msp);

    ret = msp_free(msp);
    CU_ASSERT_EQUAL(ret, 0);
    gsl_rng_free(rng);
    free(msp);
    free(samples);
}

static void
test_simplest_records(void)
{
    int ret;
    uint32_t children[] = {0, 1};
    coalescence_record_t record;
    sample_t samples[] = {
        {.time = 0, .population_id=0},
        {.time = 0, .population_id=0}};
    tree_sequence_t ts;

    record.left = 0.0;
    record.right = 1.0;
    record.node = 2;
    record.num_children = 2;
    record.children = children;
    record.population_id = 0;
    record.time = 1.0;

    ret = tree_sequence_initialise(&ts);
    CU_ASSERT_EQUAL_FATAL(ret, 0);
    ret = tree_sequence_load_records(&ts, 2, samples, 1, &record, 0, NULL, 0, NULL, 0, NULL);
    CU_ASSERT_EQUAL(ret, 0);
    CU_ASSERT_EQUAL(tree_sequence_get_sample_size(&ts), 2);
    CU_ASSERT_EQUAL(tree_sequence_get_sequence_length(&ts), 1.0);
    CU_ASSERT_EQUAL(tree_sequence_get_num_nodes(&ts), 3);
    CU_ASSERT_EQUAL(tree_sequence_get_num_mutations(&ts), 0);
    CU_ASSERT_EQUAL(tree_sequence_get_num_trees(&ts), 1);
    tree_sequence_free(&ts);
}

static void
test_simplest_nonbinary_records(void)
{
    int ret;
    uint32_t children[] = {0, 1, 2, 3};
    coalescence_record_t record;
    size_t num_samples = 4;
    sample_t samples[num_samples];
    tree_sequence_t ts;

    record.left = 0.0;
    record.right = 1.0;
    record.node = 4;
    record.num_children = 4;
    record.children = children;
    record.population_id = 0;
    record.time = 1.0;

    memset(samples, 0, num_samples * sizeof(sample_t));
    ret = tree_sequence_initialise(&ts);
    CU_ASSERT_EQUAL_FATAL(ret, 0);
    ret = tree_sequence_load_records(&ts, num_samples, samples, 1, &record,
            0, NULL, 0, NULL, 0, NULL);
    CU_ASSERT_EQUAL_FATAL(ret, 0);
    CU_ASSERT_EQUAL(tree_sequence_get_sample_size(&ts), 4);
    CU_ASSERT_EQUAL(tree_sequence_get_sequence_length(&ts), 1.0);
    CU_ASSERT_EQUAL(tree_sequence_get_num_nodes(&ts), 5);
    CU_ASSERT_EQUAL(tree_sequence_get_num_mutations(&ts), 0);
    CU_ASSERT_EQUAL(tree_sequence_get_num_trees(&ts), 1);
    tree_sequence_free(&ts);
}

static void
test_simplest_unary_records(void)
{
    int ret;
    uint32_t c1[] = {0};
    uint32_t c2[] = {1};
    uint32_t c3[] = {2, 3};
    uint32_t sample_ids[] = {0, 1};
    sample_t samples[2];
    coalescence_record_t records[] = {
        {0, 1, 2, 0.0, 1.0, 1.0, c1},
        {0, 1, 3, 0.0, 1.0, 1.0, c2},
        {0, 2, 4, 0.0, 1.0, 2.0, c3},
    };
    tree_sequence_t ts, simplified;

    memset(samples, 0, 2 * sizeof(sample_t));
    ret = tree_sequence_initialise(&ts);
    CU_ASSERT_EQUAL_FATAL(ret, 0);
    ret = tree_sequence_load_records(&ts, 2, samples, 3, records, 0, NULL, 0, NULL, 0, NULL);
    CU_ASSERT_EQUAL(ret, 0);
    CU_ASSERT_EQUAL(tree_sequence_get_sample_size(&ts), 2);
    CU_ASSERT_EQUAL(tree_sequence_get_sequence_length(&ts), 1.0);
    CU_ASSERT_EQUAL(tree_sequence_get_num_nodes(&ts), 5);
    CU_ASSERT_EQUAL(tree_sequence_get_num_mutations(&ts), 0);
    CU_ASSERT_EQUAL(tree_sequence_get_num_trees(&ts), 1);

    ret = tree_sequence_initialise(&simplified);
    CU_ASSERT_EQUAL_FATAL(ret, 0);
    ret = tree_sequence_simplify(&ts, sample_ids, 2, 0, &simplified);
    CU_ASSERT_EQUAL_FATAL(ret, 0);
    CU_ASSERT_EQUAL(tree_sequence_get_sample_size(&simplified), 2);
    CU_ASSERT_EQUAL(tree_sequence_get_sequence_length(&simplified), 1.0);
    CU_ASSERT_EQUAL(tree_sequence_get_num_nodes(&simplified), 3);
    CU_ASSERT_EQUAL(tree_sequence_get_num_mutations(&simplified), 0);
    CU_ASSERT_EQUAL(tree_sequence_get_num_trees(&simplified), 1);

    tree_sequence_free(&ts);
    tree_sequence_free(&simplified);
}

static void
test_simplest_non_sample_leaf_records(void)
{
    int ret;
    uint32_t c1[] = {0, 1, 3, 4};
    uint32_t sample_ids[] = {0, 1};
    sample_t samples[2];
    char *haplotype;
    char genotypes[3];
    mutation_t *mut;
    coalescence_record_t records[] = {
        {0, 4, 2, 0.0, 1.0, 1.0, c1},
    };
    const char *text_mutations =
        "0.1    0   0   1\n"
        "0.2    1   0   1\n"
        "0.3    3   0   1\n"
        "0.4    4   0   1";
    mutation_t *mutations;
    size_t num_mutations;
    tree_sequence_t ts, simplified;
    hapgen_t hapgen;
    vargen_t vargen;

    parse_text_mutations(text_mutations, &num_mutations, &mutations);
    CU_ASSERT_EQUAL_FATAL(num_mutations, 4);
    memset(samples, 0, 2 * sizeof(sample_t));
    ret = tree_sequence_initialise(&ts);
    CU_ASSERT_EQUAL_FATAL(ret, 0);
    ret = tree_sequence_load_records(&ts, 2, samples, 1, records, num_mutations, mutations,
            0, NULL, 0, NULL);
    CU_ASSERT_EQUAL_FATAL(ret, 0);

    CU_ASSERT_EQUAL(tree_sequence_get_sample_size(&ts), 2);
    CU_ASSERT_EQUAL(tree_sequence_get_sequence_length(&ts), 1.0);
    CU_ASSERT_EQUAL(tree_sequence_get_num_nodes(&ts), 5);
    CU_ASSERT_EQUAL(tree_sequence_get_num_mutations(&ts), 4);
    CU_ASSERT_EQUAL(tree_sequence_get_num_trees(&ts), 1);

    ret = hapgen_alloc(&hapgen, &ts);
    CU_ASSERT_EQUAL_FATAL(ret, 0);
    ret = hapgen_get_haplotype(&hapgen, 0, &haplotype);
    CU_ASSERT_EQUAL_FATAL(ret, 0);
    CU_ASSERT_STRING_EQUAL(haplotype, "1000");
    ret = hapgen_get_haplotype(&hapgen, 1, &haplotype);
    CU_ASSERT_EQUAL_FATAL(ret, 0);
    CU_ASSERT_STRING_EQUAL(haplotype, "0100");
    hapgen_free(&hapgen);

    genotypes[2] = '\0';
    ret = vargen_alloc(&vargen, &ts, MSP_GENOTYPES_AS_CHAR);
    CU_ASSERT_EQUAL_FATAL(ret, 0);
    vargen_print_state(&vargen, _devnull);
    ret = vargen_next(&vargen, &mut, genotypes);
    CU_ASSERT_EQUAL_FATAL(ret, 1);
    CU_ASSERT_STRING_EQUAL(genotypes, "10");
    ret = vargen_next(&vargen, &mut, genotypes);
    CU_ASSERT_EQUAL_FATAL(ret, 1);
    CU_ASSERT_STRING_EQUAL(genotypes, "01");
    ret = vargen_next(&vargen, &mut, genotypes);
    CU_ASSERT_EQUAL_FATAL(ret, 1);
    CU_ASSERT_STRING_EQUAL(genotypes, "00");
    ret = vargen_next(&vargen, &mut, genotypes);
    CU_ASSERT_EQUAL_FATAL(ret, 1);
    CU_ASSERT_STRING_EQUAL(genotypes, "00");
    ret = vargen_next(&vargen, &mut, genotypes);
    CU_ASSERT_EQUAL_FATAL(ret, 0);
    vargen_free(&vargen);

    ret = tree_sequence_initialise(&simplified);
    CU_ASSERT_EQUAL_FATAL(ret, 0);
    ret = tree_sequence_simplify(&ts, sample_ids, 2, 0, &simplified);
    CU_ASSERT_EQUAL_FATAL(ret, 0);
    CU_ASSERT_EQUAL(tree_sequence_get_sample_size(&simplified), 2);
    CU_ASSERT_EQUAL(tree_sequence_get_sequence_length(&simplified), 1.0);
    CU_ASSERT_EQUAL(tree_sequence_get_num_nodes(&simplified), 3);
    CU_ASSERT_EQUAL(tree_sequence_get_num_mutations(&simplified), 2);
    CU_ASSERT_EQUAL(tree_sequence_get_num_trees(&simplified), 1);

    tree_sequence_free(&ts);
    tree_sequence_free(&simplified);
    free_local_mutations(num_mutations, mutations);
}

static void
test_simplest_degenerate_multiple_root_records(void)
{
    int ret;
    uint32_t c1[] = {0};
    uint32_t c2[] = {1};
    uint32_t sample_ids[] = {0, 1};
    sample_t samples[2];
    coalescence_record_t records[] = {
        {0, 1, 2, 0.0, 1.0, 1.0, c1},
        {0, 1, 3, 0.0, 1.0, 1.0, c2},
    };
    tree_sequence_t ts, simplified;


    memset(samples, 0, 2 * sizeof(sample_t));
    ret = tree_sequence_initialise(&ts);
    CU_ASSERT_EQUAL_FATAL(ret, 0);
    ret = tree_sequence_load_records(&ts, 2, samples, 2, records, 0, NULL, 0, NULL, 0, NULL);
    CU_ASSERT_EQUAL_FATAL(ret, 0);
    CU_ASSERT_EQUAL(tree_sequence_get_sample_size(&ts), 2);
    CU_ASSERT_EQUAL(tree_sequence_get_sequence_length(&ts), 1.0);
    CU_ASSERT_EQUAL(tree_sequence_get_num_nodes(&ts), 4);
    CU_ASSERT_EQUAL(tree_sequence_get_num_mutations(&ts), 0);
    CU_ASSERT_EQUAL(tree_sequence_get_num_trees(&ts), 1);

    ret = tree_sequence_initialise(&simplified);
    CU_ASSERT_EQUAL_FATAL(ret, 0);
    ret = tree_sequence_simplify(&ts, sample_ids, 2, 0, &simplified);
    CU_ASSERT_EQUAL_FATAL(ret, MSP_ERR_CANNOT_SIMPLIFY);
    tree_sequence_free(&ts);
}

static void
test_simplest_multiple_root_records(void)
{
    int ret;
    uint32_t c1[] = {0, 1};
    uint32_t c2[] = {2, 3};
    uint32_t sample_ids[] = {0, 1, 2, 3};
    sample_t samples[4];
    coalescence_record_t records[] = {
        {0, 2, 4, 0.0, 1.0, 1.0, c1},
        {0, 2, 5, 0.0, 1.0, 1.0, c2},
    };
    tree_sequence_t ts, simplified;

    memset(samples, 0, 4 * sizeof(sample_t));
    ret = tree_sequence_initialise(&ts);
    CU_ASSERT_EQUAL_FATAL(ret, 0);
    ret = tree_sequence_load_records(&ts, 4, samples, 2, records, 0, NULL, 0, NULL, 0, NULL);
    CU_ASSERT_EQUAL_FATAL(ret, 0);
    CU_ASSERT_EQUAL(tree_sequence_get_sample_size(&ts), 4);
    CU_ASSERT_EQUAL(tree_sequence_get_sequence_length(&ts), 1.0);
    CU_ASSERT_EQUAL(tree_sequence_get_num_nodes(&ts), 6);
    CU_ASSERT_EQUAL(tree_sequence_get_num_mutations(&ts), 0);
    CU_ASSERT_EQUAL(tree_sequence_get_num_trees(&ts), 1);

    ret = tree_sequence_initialise(&simplified);
    CU_ASSERT_EQUAL_FATAL(ret, 0);
    ret = tree_sequence_simplify(&ts, sample_ids, 4, 0, &simplified);
    CU_ASSERT_EQUAL_FATAL(ret, 0);
    CU_ASSERT_EQUAL(tree_sequence_get_sample_size(&ts), 4);
    CU_ASSERT_EQUAL(tree_sequence_get_sequence_length(&ts), 1.0);
    CU_ASSERT_EQUAL(tree_sequence_get_num_nodes(&ts), 6);
    CU_ASSERT_EQUAL(tree_sequence_get_num_mutations(&ts), 0);
    CU_ASSERT_EQUAL(tree_sequence_get_num_trees(&ts), 1);

    tree_sequence_free(&ts);
    tree_sequence_free(&simplified);
}

static void
test_simplest_root_mutations(void)
{
    int ret;
    uint32_t j;
    uint32_t c1[] = {0, 1};
    uint32_t sample_ids[] = {0, 1};
    coalescence_record_t records[] = {
        {0, 2, 2, 0.0, 1.0, 1.0, c1},
    };
    sample_t samples[2];
    const char *text_mutations = "0.1    2  0   1";
    mutation_t *mutations;
    size_t num_mutations;
    hapgen_t hapgen;
    char *haplotype;
    int flags = 0;
    tree_sequence_t ts, simplified;

    parse_text_mutations(text_mutations, &num_mutations, &mutations);
    CU_ASSERT_EQUAL_FATAL(num_mutations, 1);

    memset(samples, 0, 2 * sizeof(sample_t));
    ret = tree_sequence_initialise(&ts);
    CU_ASSERT_EQUAL_FATAL(ret, 0);
    ret = tree_sequence_load_records(&ts, 2, samples, 1, records, num_mutations, mutations,
            0, NULL, 0, NULL);
    CU_ASSERT_EQUAL_FATAL(ret, 0);
    CU_ASSERT_EQUAL(tree_sequence_get_sample_size(&ts), 2);
    CU_ASSERT_EQUAL(tree_sequence_get_sequence_length(&ts), 1.0);
    CU_ASSERT_EQUAL(tree_sequence_get_num_nodes(&ts), 3);
    CU_ASSERT_EQUAL(tree_sequence_get_num_mutations(&ts), 1);
    CU_ASSERT_EQUAL(tree_sequence_get_num_trees(&ts), 1);

    ret = hapgen_alloc(&hapgen, &ts);
    CU_ASSERT_EQUAL_FATAL(ret, 0);
    hapgen_print_state(&hapgen, _devnull);
    for (j = 0; j < 2; j++) {
        ret = hapgen_get_haplotype(&hapgen, j, &haplotype);
        CU_ASSERT_EQUAL(ret, 0);
        CU_ASSERT_STRING_EQUAL(haplotype, "1");
    }
    hapgen_free(&hapgen);

    ret = tree_sequence_initialise(&simplified);
    CU_ASSERT_EQUAL_FATAL(ret, 0);
    ret = tree_sequence_simplify(&ts, sample_ids, 2, flags, &simplified);
    CU_ASSERT_EQUAL_FATAL(ret, 0);
    CU_ASSERT_EQUAL(tree_sequence_get_sample_size(&simplified), 2);
    CU_ASSERT_EQUAL(tree_sequence_get_sequence_length(&simplified), 1.0);
    CU_ASSERT_EQUAL(tree_sequence_get_num_nodes(&simplified), 3);
    CU_ASSERT_EQUAL(tree_sequence_get_num_mutations(&simplified), 1);
    CU_ASSERT_EQUAL(tree_sequence_get_num_trees(&simplified), 1);
    tree_sequence_free(&simplified);

    flags = MSP_FILTER_ROOT_MUTATIONS;
    ret = tree_sequence_initialise(&simplified);
    CU_ASSERT_EQUAL_FATAL(ret, 0);
    ret = tree_sequence_simplify(&ts, sample_ids, 2, flags, &simplified);
    CU_ASSERT_EQUAL_FATAL(ret, 0);
    CU_ASSERT_EQUAL(tree_sequence_get_sample_size(&simplified), 2);
    CU_ASSERT_EQUAL(tree_sequence_get_sequence_length(&simplified), 1.0);
    CU_ASSERT_EQUAL(tree_sequence_get_num_nodes(&simplified), 3);
    CU_ASSERT_EQUAL(tree_sequence_get_num_mutations(&simplified), 0);
    CU_ASSERT_EQUAL(tree_sequence_get_num_trees(&simplified), 1);
    tree_sequence_free(&simplified);

    tree_sequence_free(&ts);
    free_local_mutations(num_mutations, mutations);
}

static void
test_simplest_bad_records(void)
{
    int ret = 0;
    uint32_t children[] = {0, 1};
    coalescence_record_t records[1];
    size_t num_records = 1;
    sample_t samples[2];
    tree_sequence_t ts;

    records[0].left = 0.0;
    records[0].right = 1.0;
    records[0].node = 2;
    records[0].num_children = 2;
    records[0].children = children;
    records[0].population_id = 0;
    records[0].time = 1.0;
    memset(samples, 0, 2 * sizeof(sample_t));

    /* Make sure we have a good set of records */
    ret = tree_sequence_initialise(&ts);
    CU_ASSERT_EQUAL_FATAL(ret, 0);
    ret = tree_sequence_load_records(&ts, 2, samples, num_records, records,
            0, NULL, 0, NULL, 0, NULL);
    CU_ASSERT_EQUAL(ret, 0);
    tree_sequence_free(&ts);

    /* An empty sequence should be an error */
    ret = tree_sequence_initialise(&ts);
    CU_ASSERT_EQUAL_FATAL(ret, 0);
    ret = tree_sequence_load_records(&ts, 2, samples, 0, NULL,
            0, NULL, 0, NULL, 0, NULL);
    CU_ASSERT_EQUAL(ret, MSP_ERR_ZERO_RECORDS);
    tree_sequence_free(&ts);

    /* Bad sequence length */
    ret = tree_sequence_initialise(&ts);
    CU_ASSERT_EQUAL_FATAL(ret, 0);
    records[0].right = 0.0;
<<<<<<< HEAD
    ret = tree_sequence_load_records(&ts, 2, samples, num_records, records,
            0, NULL, 0, NULL, 0, NULL);
    CU_ASSERT_EQUAL(ret, MSP_ERR_BAD_COALESCENCE_RECORDS);
=======
    ret = tree_sequence_load_records(&ts, num_records, records);
    CU_ASSERT_EQUAL(ret, MSP_ERR_BAD_COALESCENCE_RECORDS_SEQUENCE_LENGTH);
>>>>>>> 8a894a99
    tree_sequence_free(&ts);
    records[0].right = 1.0;

    /* Equal nodes in the children */
    records[0].children[0] = 1;
    ret = tree_sequence_initialise(&ts);
    CU_ASSERT_EQUAL_FATAL(ret, 0);
    ret = tree_sequence_load_records(&ts, 2, samples, num_records, records,
            0, NULL, 0, NULL, 0, NULL);
    CU_ASSERT_EQUAL(ret, MSP_ERR_UNSORTED_CHILDREN);
    tree_sequence_free(&ts);
    records[0].children[0] = 0;

    /* children node == parent */
    records[0].children[1] = 2;
    ret = tree_sequence_initialise(&ts);
    CU_ASSERT_EQUAL_FATAL(ret, 0);
    ret = tree_sequence_load_records(&ts, 2, samples, num_records, records,
            0, NULL, 0, NULL, 0, NULL);
    CU_ASSERT_EQUAL(ret, MSP_ERR_BAD_NODE_TIME_ORDERING);
    tree_sequence_free(&ts);
    records[0].children[1] = 1;

    /* Unsorted nodes in the children */
    records[0].children[0] = 1;
    records[0].children[1] = 0;
    ret = tree_sequence_initialise(&ts);
    CU_ASSERT_EQUAL_FATAL(ret, 0);
    ret = tree_sequence_load_records(&ts, 2, samples, num_records, records,
            0, NULL, 0, NULL, 0, NULL);
    CU_ASSERT_EQUAL(ret, MSP_ERR_UNSORTED_CHILDREN);
    tree_sequence_free(&ts);
    records[0].children[0] = 0;
    records[0].children[1] = 1;

    /* Null parent */
    records[0].node = MSP_NULL_NODE;
    ret = tree_sequence_initialise(&ts);
    CU_ASSERT_EQUAL_FATAL(ret, 0);
    ret = tree_sequence_load_records(&ts, 2, samples, num_records, records,
            0, NULL, 0, NULL, 0, NULL);
    CU_ASSERT_EQUAL(ret, MSP_ERR_NULL_NODE_IN_RECORD);
    tree_sequence_free(&ts);
    records[0].node = 2;

    /* Null child */
    records[0].children[1] = MSP_NULL_NODE;
    ret = tree_sequence_initialise(&ts);
    CU_ASSERT_EQUAL_FATAL(ret, 0);
    ret = tree_sequence_load_records(&ts, 2, samples, num_records, records,
            0, NULL, 0, NULL, 0, NULL);
    CU_ASSERT_EQUAL(ret, MSP_ERR_NULL_NODE_IN_RECORD);
    tree_sequence_free(&ts);
    records[0].children[1] = 1;

    /* 0 children */
    records[0].num_children = 0;
    ret = tree_sequence_initialise(&ts);
    CU_ASSERT_EQUAL_FATAL(ret, 0);
    ret = tree_sequence_load_records(&ts, 2, samples, num_records, records,
            0, NULL, 0, NULL, 0, NULL);
    CU_ASSERT_EQUAL(ret, MSP_ERR_ZERO_CHILDREN);
    tree_sequence_free(&ts);
    records[0].num_children = 2;

    /* sample size of 1 */
    records[0].num_children = 1;
    records[0].node = 1;
    ret = tree_sequence_load_records(&ts, num_records, records);
    CU_ASSERT_EQUAL(ret, MSP_ERR_BAD_COALESCENCE_RECORDS_SAMPLE_SIZE);
    tree_sequence_free(&ts);
    records[0].num_children = 2;
    records[0].node = 2;

    /* Make sure we've preserved a good tree sequence */
    ret = tree_sequence_initialise(&ts);
    CU_ASSERT_EQUAL_FATAL(ret, 0);
    ret = tree_sequence_load_records(&ts, 2, samples, num_records, records,
            0, NULL, 0, NULL, 0, NULL);
    CU_ASSERT_EQUAL(ret, 0);
    tree_sequence_free(&ts);
}

static void
test_single_tree_good_records(void)
{
    int ret = 0;
    const char * text_records =
        "0 1 4 0,1 1.0 0\n"
        "0 1 5 2,3 2.0 0\n"
        "0 1 6 4,5 3.0 0";
    coalescence_record_t *records = NULL;
    size_t num_records;
    size_t num_samples = 4;
    sample_t samples[num_samples];
    tree_sequence_t ts;

    memset(samples, 0, num_samples * sizeof(sample_t));
    parse_text_records(text_records, &num_records, &records);
    CU_ASSERT_EQUAL_FATAL(num_records, 3);
    ret = tree_sequence_initialise(&ts);
    CU_ASSERT_EQUAL_FATAL(ret, 0);
    ret = tree_sequence_load_records(&ts, num_samples, samples, num_records, records,
            0, NULL, 0, NULL, 0, NULL);
    CU_ASSERT_EQUAL_FATAL(ret, 0);
    CU_ASSERT_EQUAL(tree_sequence_get_sample_size(&ts), 4);
    CU_ASSERT_EQUAL(tree_sequence_get_sequence_length(&ts), 1.0);
    CU_ASSERT_EQUAL(tree_sequence_get_num_nodes(&ts), 7);
    CU_ASSERT_EQUAL(tree_sequence_get_num_mutations(&ts), 0);
    CU_ASSERT_EQUAL(tree_sequence_get_num_trees(&ts), 1);
    tree_sequence_free(&ts);
    free_local_records(num_records, records);
}

static void
test_single_nonbinary_tree_good_records(void)
{
    int ret = 0;
    const char * text_records =
        "0 1 7 0,1,2,3 1.0 0\n"
        "0 1 8 4,5     2.0 0\n"
        "0 1 9 6,7,8   3.0 0";
    coalescence_record_t *records = NULL;
    size_t num_samples = 7;
    sample_t samples[num_samples];
    size_t num_records;
    tree_sequence_t ts;

    memset(samples, 0, num_samples * sizeof(sample_t));
    parse_text_records(text_records, &num_records, &records);
    ret = tree_sequence_initialise(&ts);
    CU_ASSERT_EQUAL_FATAL(ret, 0);
    ret = tree_sequence_load_records(&ts, num_samples, samples, num_records, records,
            0, NULL, 0, NULL, 0, NULL);
    CU_ASSERT_EQUAL_FATAL(ret, 0);
    CU_ASSERT_EQUAL_FATAL(num_records, 3);
    CU_ASSERT_EQUAL(tree_sequence_get_sample_size(&ts), 7);
    CU_ASSERT_EQUAL(tree_sequence_get_sequence_length(&ts), 1.0);
    CU_ASSERT_EQUAL(tree_sequence_get_num_nodes(&ts), 10);
    CU_ASSERT_EQUAL(tree_sequence_get_num_mutations(&ts), 0);
    CU_ASSERT_EQUAL(tree_sequence_get_num_trees(&ts), 1);
    tree_sequence_free(&ts);
    free_local_records(num_records, records);
}

static void
test_single_tree_bad_records(void)
{
    int ret = 0;
    const char * text_records =
        "0 1 4 0,1 1.0 0\n"
        "0 1 5 2,3 2.0 0\n"
        "0 1 6 4,5 3.0 0";
    coalescence_record_t *records = NULL;
    size_t num_records;
    size_t num_samples = 4;
    sample_t samples[num_samples];
    tree_sequence_t ts;

    parse_text_records(text_records, &num_records, &records);
    CU_ASSERT_EQUAL_FATAL(num_records, 3);
    memset(samples, 0, num_samples * sizeof(sample_t));

    /* Not sorted in time order */
    records[2].time = 0.5;
    ret = tree_sequence_initialise(&ts);
    CU_ASSERT_EQUAL_FATAL(ret, 0);
    ret = tree_sequence_load_records(&ts, num_samples, samples, num_records, records,
            0, NULL, 0, NULL, 0, NULL);
    CU_ASSERT_EQUAL(ret, MSP_ERR_RECORDS_NOT_TIME_SORTED);
    tree_sequence_free(&ts);
    records[2].time = 3;

     /* Left value greater than sequence right */
    records[2].left = 2.0;
    ret = tree_sequence_initialise(&ts);
    CU_ASSERT_EQUAL_FATAL(ret, 0);
    ret = tree_sequence_load_records(&ts, num_samples, samples, num_records, records,
            0, NULL, 0, NULL, 0, NULL);
    CU_ASSERT_EQUAL(ret, MSP_ERR_BAD_RECORD_INTERVAL);
    tree_sequence_free(&ts);
    records[2].left = 0.0;

    ret = tree_sequence_initialise(&ts);
    CU_ASSERT_EQUAL_FATAL(ret, 0);
    ret = tree_sequence_load_records(&ts, num_samples, samples, num_records, records,
            0, NULL, 0, NULL, 0, NULL);
    CU_ASSERT_EQUAL(ret, 0);
    tree_sequence_free(&ts);

    free_local_records(num_records, records);
}

static void
test_single_tree_good_mutations(void)
{
    int ret = 0;
    const char * text_records =
        "0 6 4 0,1 1.0 0\n"
        "0 6 5 2,3 2.0 0\n"
        "0 6 6 4,5 3.0 0";
    const char *text_mutations =
        "0.1    2           0   1\n"
        "0.2    0,1         0   1\n"
        "2.0    0,1,2,3     0   1\n";
    coalescence_record_t *records = NULL;
    mutation_t *mutations = NULL;
    mutation_t *other_mutations;
    size_t num_mutations = 6;
    size_t num_records;
    size_t num_samples = 4;
    size_t j;
    sample_t samples[num_samples];
    tree_sequence_t ts;

    parse_text_records(text_records, &num_records, &records);
    CU_ASSERT_EQUAL_FATAL(num_records, 3);
    parse_text_mutations(text_mutations, &num_mutations, &mutations);
    CU_ASSERT_EQUAL_FATAL(num_mutations, 3);
    memset(samples, 0, num_samples * sizeof(sample_t));

    ret = tree_sequence_initialise(&ts);
    CU_ASSERT_EQUAL_FATAL(ret, 0);
    ret = tree_sequence_load_records(&ts, num_samples, samples, num_records, records,
            num_mutations, mutations, 0, NULL, 0, NULL);
    CU_ASSERT_EQUAL(ret, 0);
    CU_ASSERT_EQUAL(tree_sequence_get_sample_size(&ts), 4);
    CU_ASSERT_EQUAL(tree_sequence_get_sequence_length(&ts), 6.0);
    CU_ASSERT_EQUAL(tree_sequence_get_num_nodes(&ts), 7);
    CU_ASSERT_EQUAL(tree_sequence_get_num_trees(&ts), 1);
    CU_ASSERT_EQUAL(tree_sequence_get_num_mutations(&ts), num_mutations);
    ret = tree_sequence_get_mutations(&ts, &other_mutations);
    CU_ASSERT_EQUAL(ret, 0);
    for (j = 0; j < num_mutations; j++) {
        CU_ASSERT_EQUAL(other_mutations[j].index, j);
        CU_ASSERT_EQUAL(mutations[j].position, other_mutations[j].position);
        CU_ASSERT_EQUAL(mutations[j].nodes[0], other_mutations[j].nodes[0]);
        CU_ASSERT_EQUAL(mutations[j].num_nodes, other_mutations[j].num_nodes);
    }
    tree_sequence_free(&ts);
    free_local_records(num_records, records);
    free_local_mutations(num_mutations, mutations);
}

static void
test_single_tree_bad_mutations(void)
{
    int ret = 0;
    const char * text_records =
        "0 1 4 0,1 1.0 0\n"
        "0 1 5 2,3 2.0 0\n"
        "0 1 6 4,5 3.0 0";
    const char *text_mutations =
        "0   0      0   1\n"
        "0.1 1      0   1\n"
        "0.2 0,1    0   1\n";
    size_t num_samples = 4;
    sample_t samples[num_samples];
    coalescence_record_t *records = NULL;
    mutation_t *mutations = NULL;
    size_t num_mutations, num_records;
    tree_sequence_t ts;

    memset(samples, 0, num_samples * sizeof(sample_t));
    parse_text_records(text_records, &num_records, &records);
    CU_ASSERT_EQUAL_FATAL(num_records, 3);
    parse_text_mutations(text_mutations, &num_mutations, &mutations);
    CU_ASSERT_EQUAL_FATAL(num_mutations, 3);

    /* negative coordinate */
    mutations[0].position = -1.0;
    ret = tree_sequence_initialise(&ts);
    CU_ASSERT_EQUAL_FATAL(ret, 0);
    ret = tree_sequence_load_records(&ts, num_samples, samples, num_records, records,
            num_mutations, mutations, 0, NULL, 0, NULL);
    CU_ASSERT_EQUAL(ret, MSP_ERR_BAD_MUTATION);
    tree_sequence_free(&ts);
    mutations[0].position = 0.0;

    /* coordinate == sequence length */
    mutations[0].position = 1.0;
    ret = tree_sequence_initialise(&ts);
    CU_ASSERT_EQUAL_FATAL(ret, 0);
    ret = tree_sequence_load_records(&ts, num_samples, samples, num_records, records,
            num_mutations, mutations, 0, NULL, 0, NULL);
    CU_ASSERT_EQUAL(ret, MSP_ERR_BAD_MUTATION);
    tree_sequence_free(&ts);
    mutations[0].position = 0.0;

    /* coordinate > sequence length */
    mutations[0].position = 1.1;
    ret = tree_sequence_initialise(&ts);
    CU_ASSERT_EQUAL_FATAL(ret, 0);
    ret = tree_sequence_load_records(&ts, num_samples, samples, num_records, records,
            num_mutations, mutations, 0, NULL, 0, NULL);
    CU_ASSERT_EQUAL(ret, MSP_ERR_BAD_MUTATION);
    tree_sequence_free(&ts);
    mutations[0].position = 0.0;

    /* node = NULL */
    mutations[0].nodes[0] = MSP_NULL_NODE;
    ret = tree_sequence_initialise(&ts);
    CU_ASSERT_EQUAL_FATAL(ret, 0);
    ret = tree_sequence_load_records(&ts, num_samples, samples, num_records, records,
            num_mutations, mutations, 0, NULL, 0, NULL);
    CU_ASSERT_EQUAL(ret, MSP_ERR_BAD_MUTATION);
    tree_sequence_free(&ts);
    mutations[0].nodes[0] = 0;

    /* node >= num_nodes */
    mutations[0].nodes[0] = 7;
    ret = tree_sequence_initialise(&ts);
    CU_ASSERT_EQUAL_FATAL(ret, 0);
    ret = tree_sequence_load_records(&ts, num_samples, samples, num_records, records,
            num_mutations, mutations, 0, NULL, 0, NULL);
    CU_ASSERT_EQUAL(ret, MSP_ERR_BAD_MUTATION);
    tree_sequence_free(&ts);
    mutations[0].nodes[0] = 0;

    /* Unsorted positions */
    mutations[0].position = 0.3;
    ret = tree_sequence_initialise(&ts);
    CU_ASSERT_EQUAL_FATAL(ret, 0);
    ret = tree_sequence_load_records(&ts, num_samples, samples, num_records, records,
            num_mutations, mutations, 0, NULL, 0, NULL);
    CU_ASSERT_EQUAL(ret, MSP_ERR_MUTATIONS_NOT_POSITION_SORTED);
    tree_sequence_free(&ts);
    mutations[0].position = 0.0;

    /* Unsorted nodes */
    mutations[2].nodes[0] = 1;
    mutations[2].nodes[1] = 0;
    ret = tree_sequence_initialise(&ts);
    CU_ASSERT_EQUAL_FATAL(ret, 0);
    ret = tree_sequence_load_records(&ts, num_samples, samples, num_records, records,
            num_mutations, mutations, 0, NULL, 0, NULL);
    CU_ASSERT_EQUAL(ret, MSP_ERR_UNSORTED_MUTATION_NODES);
    tree_sequence_free(&ts);
    mutations[2].nodes[0] = 0;
    mutations[2].nodes[1] = 1;

    /* Duplicate nodes */
    mutations[2].nodes[0] = 1;
    ret = tree_sequence_initialise(&ts);
    CU_ASSERT_EQUAL_FATAL(ret, 0);
    ret = tree_sequence_load_records(&ts, num_samples, samples, num_records, records,
            num_mutations, mutations, 0, NULL, 0, NULL);
    CU_ASSERT_EQUAL(ret, MSP_ERR_DUPLICATE_MUTATION_NODES);
    tree_sequence_free(&ts);
    mutations[2].nodes[0] = 0;

    /* Check to make sure we've maintained legal mutations */
    ret = tree_sequence_initialise(&ts);
    CU_ASSERT_EQUAL_FATAL(ret, 0);
    ret = tree_sequence_load_records(&ts, num_samples, samples, num_records, records,
            num_mutations, mutations, 0, NULL, 0, NULL);
    CU_ASSERT_EQUAL(ret, 0);
    CU_ASSERT_EQUAL(tree_sequence_get_num_mutations(&ts), num_mutations);
    tree_sequence_free(&ts);

    free_local_records(num_records, records);
    free_local_mutations(num_mutations, mutations);
}

static void
test_single_tree_iter(void)
{
    int ret = 0;
    const char * text_records =
        "0 1 4 0,1 1.0 0\n"
        "0 1 5 2,3 2.0 0\n"
        "0 1 6 4,5 3.0 0";
    coalescence_record_t *records = NULL;
    uint32_t parents[] = {4, 4, 5, 5, 6, 6, MSP_NULL_NODE};
    size_t num_samples = 4;
    sample_t samples[num_samples];
    size_t num_records;
    uint32_t num_nodes = 7;
    uint32_t u, v, num_leaves, w;
    tree_sequence_t ts;
    sparse_tree_t tree;

    memset(samples, 0, num_samples * sizeof(sample_t));
    parse_text_records(text_records, &num_records, &records);
    CU_ASSERT_EQUAL_FATAL(num_records, 3);

    ret = tree_sequence_initialise(&ts);
    CU_ASSERT_EQUAL_FATAL(ret, 0);
    ret = tree_sequence_load_records(&ts, num_samples, samples, num_records, records,
            0, NULL, 0, NULL, 0, NULL);
    CU_ASSERT_EQUAL(ret, 0);
    ret = sparse_tree_alloc(&tree, &ts, 0);
    CU_ASSERT_EQUAL(ret, 0);

    ret = sparse_tree_first(&tree);
    CU_ASSERT_EQUAL(ret, 1);
    CU_ASSERT_EQUAL(tree_sequence_get_num_nodes(&ts), num_nodes);
    CU_ASSERT_EQUAL(tree_sequence_get_num_trees(&ts), 1);
    sparse_tree_print_state(&tree, _devnull);

    for (u = 0; u < num_nodes; u++) {
        ret = sparse_tree_get_parent(&tree, u, &v);
        CU_ASSERT_EQUAL(ret, 0);
        CU_ASSERT_EQUAL(v, parents[u]);
    }
    ret = sparse_tree_get_num_leaves(&tree, 0, &num_leaves);
    CU_ASSERT_EQUAL(ret, 0);
    CU_ASSERT_EQUAL(num_leaves, 1);
    ret = sparse_tree_get_num_leaves(&tree, 4, &num_leaves);
    CU_ASSERT_EQUAL(ret, 0);
    CU_ASSERT_EQUAL(num_leaves, 2);
    ret = sparse_tree_get_num_leaves(&tree, 6, &num_leaves);
    CU_ASSERT_EQUAL(ret, 0);
    CU_ASSERT_EQUAL(num_leaves, 4);
    ret = sparse_tree_get_mrca(&tree, 0, 1, &w);
    CU_ASSERT_EQUAL(ret, 0);
    CU_ASSERT_EQUAL(w, 4);
    ret = sparse_tree_get_mrca(&tree, 0, 2, &w);
    CU_ASSERT_EQUAL(ret, 0);
    CU_ASSERT_EQUAL(w, 6);

    ret = sparse_tree_next(&tree);
    CU_ASSERT_EQUAL(ret, 0);

    sparse_tree_free(&tree);
    tree_sequence_free(&ts);
    free_local_records(num_records, records);
}

static void
test_single_nonbinary_tree_iter(void)
{
    int ret = 0;
    const char * text_records =
        "0 1 7 0,1,2,3 1.0 0\n"
        "0 1 8 4,5     2.0 0\n"
        "0 1 9 6,7,8   3.0 0";
    coalescence_record_t *records = NULL;
    uint32_t parents[] = {7, 7, 7, 7, 8, 8, 9, 9, 9, MSP_NULL_NODE};
    size_t num_records;
    size_t num_samples = 7;
    sample_t samples[num_samples];
    uint32_t num_nodes = 10;
    uint32_t u, v, num_leaves, num_children, w, *children;
    tree_sequence_t ts;
    sparse_tree_t tree;

    memset(samples, 0, num_samples * sizeof(sample_t));
    parse_text_records(text_records, &num_records, &records);
    CU_ASSERT_EQUAL_FATAL(num_records, 3);

    ret = tree_sequence_initialise(&ts);
    CU_ASSERT_EQUAL_FATAL(ret, 0);
    ret = tree_sequence_load_records(&ts, num_samples, samples, num_records, records,
            0, NULL, 0, NULL, 0, NULL);
    CU_ASSERT_EQUAL_FATAL(ret, 0);
    CU_ASSERT_EQUAL_FATAL(tree_sequence_get_sample_size(&ts), num_samples);
    ret = sparse_tree_alloc(&tree, &ts, 0);
    CU_ASSERT_EQUAL(ret, 0);

    ret = sparse_tree_first(&tree);
    CU_ASSERT_EQUAL_FATAL(ret, 1);
    CU_ASSERT_EQUAL(tree_sequence_get_num_nodes(&ts), num_nodes);
    CU_ASSERT_EQUAL(tree_sequence_get_num_trees(&ts), 1);
    sparse_tree_print_state(&tree, _devnull);

    for (u = 0; u < num_nodes; u++) {
        ret = sparse_tree_get_parent(&tree, u, &v);
        CU_ASSERT_EQUAL(ret, 0);
        CU_ASSERT_EQUAL(v, parents[u]);
    }
    for (u = 0; u < num_samples; u++) {
        ret = sparse_tree_get_num_leaves(&tree, u, &num_leaves);
        CU_ASSERT_EQUAL(ret, 0);
        CU_ASSERT_EQUAL(num_leaves, 1);
        ret = sparse_tree_get_children(&tree, u, &num_children, &children);
        CU_ASSERT_EQUAL(ret, 0);
        CU_ASSERT_EQUAL(children, NULL);
        CU_ASSERT_EQUAL(num_children, 0);
    }

    u = 7;
    ret = sparse_tree_get_num_leaves(&tree, u, &num_leaves);
    CU_ASSERT_EQUAL(ret, 0);
    CU_ASSERT_EQUAL(num_leaves, 4);
    ret = sparse_tree_get_children(&tree, u, &num_children, &children);
    CU_ASSERT_EQUAL(ret, 0);
    CU_ASSERT_EQUAL(num_children, 4);
    CU_ASSERT_EQUAL(children[0], 0);
    CU_ASSERT_EQUAL(children[1], 1);
    CU_ASSERT_EQUAL(children[2], 2);
    CU_ASSERT_EQUAL(children[3], 3);

    u = 8;
    ret = sparse_tree_get_num_leaves(&tree, u, &num_leaves);
    CU_ASSERT_EQUAL(ret, 0);
    CU_ASSERT_EQUAL(num_leaves, 2);
    ret = sparse_tree_get_children(&tree, u, &num_children, &children);
    CU_ASSERT_EQUAL(ret, 0);
    CU_ASSERT_EQUAL(num_children, 2);
    CU_ASSERT_EQUAL(children[0], 4);
    CU_ASSERT_EQUAL(children[1], 5);

    u = 9;
    ret = sparse_tree_get_num_leaves(&tree, u, &num_leaves);
    CU_ASSERT_EQUAL(ret, 0);
    CU_ASSERT_EQUAL(num_leaves, 7);
    ret = sparse_tree_get_children(&tree, u, &num_children, &children);
    CU_ASSERT_EQUAL(ret, 0);
    CU_ASSERT_EQUAL(num_children, 3);
    CU_ASSERT_EQUAL(children[0], 6);
    CU_ASSERT_EQUAL(children[1], 7);
    CU_ASSERT_EQUAL(children[2], 8);

    ret = sparse_tree_get_root(&tree, &w);
    CU_ASSERT_EQUAL(ret, 0);
    CU_ASSERT_EQUAL(w, 9);

    ret = sparse_tree_get_mrca(&tree, 0, 1, &w);
    CU_ASSERT_EQUAL(ret, 0);
    CU_ASSERT_EQUAL(w, 7);
    ret = sparse_tree_get_mrca(&tree, 0, 4, &w);
    CU_ASSERT_EQUAL(ret, 0);
    CU_ASSERT_EQUAL(w, 9);

    ret = sparse_tree_next(&tree);
    CU_ASSERT_EQUAL(ret, 0);

    sparse_tree_free(&tree);
    tree_sequence_free(&ts);
    free_local_records(num_records, records);
}

static void
test_single_tree_iter_times(void)
{
    int ret = 0;
    const char * text_records =
        "0 1 4 0,1 1.0 0\n"
        "0 1 5 2,3 4.0 0\n"
        "0 1 6 4,5 5.0 0";
    /* 0 and 1 sampled at time 0 and 2 and 3 later. */
    sample_t samples[] = {
        {0, 0.0},
        {0, 0.0},
        {0, 2.0},
        {0, 3.0}};
    size_t num_records;
    size_t num_samples = sizeof(samples) / sizeof(sample_t);
    uint32_t parents[] = {4, 4, 5, 5, 6, 6, MSP_NULL_NODE};
    double times[] = {0.0, 0.0, 2.0, 3.0, 1.0, 4.0, 5.0};
    double t;
    uint32_t u, v;
    uint32_t num_nodes = 7;
    tree_sequence_t ts;
    sparse_tree_t tree;
    coalescence_record_t *records;

    parse_text_records(text_records, &num_records, &records);
    CU_ASSERT_EQUAL_FATAL(num_records, 3);

    ret = tree_sequence_initialise(&ts);
    CU_ASSERT_EQUAL_FATAL(ret, 0);
    ret = tree_sequence_load_records(&ts, num_samples, samples, num_records, records,
            0, NULL, 0, NULL, 0, NULL);
    ret = sparse_tree_alloc(&tree, &ts, 0);
    CU_ASSERT_EQUAL(ret, 0);

    ret = sparse_tree_first(&tree);
    CU_ASSERT_EQUAL(ret, 1);
    CU_ASSERT_EQUAL(tree_sequence_get_num_nodes(&ts), num_nodes);
    CU_ASSERT_EQUAL(tree_sequence_get_num_trees(&ts), 1);
    sparse_tree_print_state(&tree, _devnull);

    for (u = 0; u < num_nodes; u++) {
        ret = sparse_tree_get_parent(&tree, u, &v);
        CU_ASSERT_EQUAL(ret, 0);
        CU_ASSERT_EQUAL(v, parents[u]);
        ret = sparse_tree_get_time(&tree, u, &t);
        CU_ASSERT_EQUAL(ret, 0);
        CU_ASSERT_EQUAL(t, times[u]);
    }
    ret = sparse_tree_next(&tree);
    CU_ASSERT_EQUAL(ret, 0);

    sparse_tree_free(&tree);
    tree_sequence_free(&ts);
    free_local_records(num_records, records);
}

static void
test_single_tree_hapgen(void)
{
    int ret = 0;
    const char * text_records =
        "0 1 4 0,1 1.0 0\n"
        "0 1 5 2,3 4.0 0\n"
        "0 1 6 4,5 5.0 0";
    const char *text_mutations =
        "0  0       0   1\n"
        "0.1 1      0   1\n"
        "0.2 0,1,2  0   1\n";
    size_t num_samples = 4;
    sample_t samples[num_samples];
    char *haplotype;
    size_t j;
    size_t num_records, num_mutations;
    tree_sequence_t ts;
    coalescence_record_t *records;
    mutation_t *mutations;
    hapgen_t hapgen;

    memset(samples, 0, num_samples * sizeof(sample_t));
    parse_text_records(text_records, &num_records, &records);
    CU_ASSERT_EQUAL_FATAL(num_records, 3);
    parse_text_mutations(text_mutations, &num_mutations, &mutations);
    CU_ASSERT_EQUAL_FATAL(num_mutations, 3);
    ret = tree_sequence_initialise(&ts);
    CU_ASSERT_EQUAL_FATAL(ret, 0);
    ret = tree_sequence_load_records(&ts, num_samples, samples, num_records, records,
            0, NULL, 0, NULL, 0, NULL);
    CU_ASSERT_EQUAL_FATAL(ret, 0);

    ret = hapgen_alloc(&hapgen, &ts);
    CU_ASSERT_EQUAL_FATAL(ret, 0);
    hapgen_print_state(&hapgen, _devnull);
    for (j = 0; j < num_samples; j++) {
        ret = hapgen_get_haplotype(&hapgen, j, &haplotype);
        CU_ASSERT_EQUAL(ret, 0);
        CU_ASSERT_STRING_EQUAL(haplotype, "");
    }
    ret = hapgen_free(&hapgen);
    CU_ASSERT_EQUAL_FATAL(ret, 0);
    tree_sequence_free(&ts);

    ret = tree_sequence_initialise(&ts);
    CU_ASSERT_EQUAL_FATAL(ret, 0);
    ret = tree_sequence_load_records(&ts, num_samples, samples, num_records, records,
            num_mutations, mutations, 0, NULL, 0, NULL);
    CU_ASSERT_EQUAL_FATAL(ret, 0);
    ret = hapgen_alloc(&hapgen, &ts);
    CU_ASSERT_EQUAL_FATAL(ret, 0);
    hapgen_print_state(&hapgen, _devnull);

    ret = hapgen_get_haplotype(&hapgen, 0, &haplotype);
    CU_ASSERT_EQUAL(ret, 0);
    CU_ASSERT_STRING_EQUAL(haplotype, "101");
    ret = hapgen_get_haplotype(&hapgen, 1, &haplotype);
    CU_ASSERT_EQUAL(ret, 0);
    CU_ASSERT_STRING_EQUAL(haplotype, "011");
    ret = hapgen_get_haplotype(&hapgen, 2, &haplotype);
    CU_ASSERT_EQUAL(ret, 0);
    CU_ASSERT_STRING_EQUAL(haplotype, "001");
    ret = hapgen_get_haplotype(&hapgen, 3, &haplotype);
    CU_ASSERT_EQUAL(ret, 0);
    CU_ASSERT_STRING_EQUAL(haplotype, "000");

    ret = hapgen_free(&hapgen);
    CU_ASSERT_EQUAL_FATAL(ret, 0);

    tree_sequence_free(&ts);
    free_local_records(num_records, records);
    free_local_mutations(num_mutations, mutations);
}

static void
test_single_tree_vargen(void)
{
    int ret = 0;
    const char * text_records =
        "0 1 4 0,1 1.0 0\n"
        "0 1 5 2,3 4.0 0\n"
        "0 1 6 4,5 5.0 0";
    const char *text_mutations =
        "0  0       0   1\n"
        "0.1 1      0   1\n"
        "0.2 0,1,2  0   1\n";
    size_t num_samples = 4;
    sample_t samples[num_samples];
    char genotypes[5];
    size_t num_records, num_mutations;
    tree_sequence_t ts;
    coalescence_record_t *records;
    mutation_t *mutations, *mut;
    vargen_t vargen;

    memset(samples, 0, num_samples * sizeof(sample_t));
    parse_text_records(text_records, &num_records, &records);
    CU_ASSERT_EQUAL_FATAL(num_records, 3);
    parse_text_mutations(text_mutations, &num_mutations, &mutations);
    CU_ASSERT_EQUAL_FATAL(num_mutations, 3);
    ret = tree_sequence_initialise(&ts);
    CU_ASSERT_EQUAL_FATAL(ret, 0);
    ret = tree_sequence_load_records(&ts, num_samples, samples, num_records, records,
            num_mutations, mutations, 0, NULL, 0, NULL);
    CU_ASSERT_EQUAL_FATAL(ret, 0);

    ret = vargen_alloc(&vargen, &ts, MSP_GENOTYPES_AS_CHAR);
    CU_ASSERT_EQUAL_FATAL(ret, 0);
    vargen_print_state(&vargen, _devnull);

    genotypes[4] = '\0';
    ret = vargen_next(&vargen, &mut, genotypes);
    CU_ASSERT_EQUAL_FATAL(ret, 1);
    CU_ASSERT_STRING_EQUAL(genotypes, "1000");
    CU_ASSERT_EQUAL(mut->index, 0);
    CU_ASSERT_EQUAL(mut->num_nodes, 1);

    ret = vargen_next(&vargen, &mut, genotypes);
    CU_ASSERT_EQUAL_FATAL(ret, 1);
    CU_ASSERT_STRING_EQUAL(genotypes, "0100");
    CU_ASSERT_EQUAL(mut->index, 1);
    CU_ASSERT_EQUAL(mut->num_nodes, 1);

    ret = vargen_next(&vargen, &mut, genotypes);
    CU_ASSERT_EQUAL_FATAL(ret, 1);
    CU_ASSERT_STRING_EQUAL(genotypes, "1110");
    CU_ASSERT_EQUAL(mut->index, 2);
    CU_ASSERT_EQUAL(mut->num_nodes, 3);

    ret = vargen_next(&vargen, &mut, genotypes);
    CU_ASSERT_EQUAL_FATAL(ret, 0);

    ret = vargen_free(&vargen);
    CU_ASSERT_EQUAL_FATAL(ret, 0);
    tree_sequence_free(&ts);
    free_local_records(num_records, records);
    free_local_mutations(num_mutations, mutations);
}

static void
test_single_tree_nonbinary_mutations(void)
{
    int ret = 0;
    const char * text_records =
        "0 1 4 0,1 1.0 0\n"
        "0 1 5 2,3 4.0 0\n"
        "0 1 6 4,5 5.0 0";
    const char *text_mutations =
        "0   0      A   T\n"
        "0.1 1      C   G\n"
        "0.2 0,1,2  Z   8\n";
    size_t num_samples = 4;
    sample_t samples[num_samples];
    char genotypes[5];
    size_t num_records, num_mutations;
    tree_sequence_t ts;
    coalescence_record_t *records;
    mutation_t *mutations, *mut;
    vargen_t vargen;
    hapgen_t hapgen;

    memset(samples, 0, num_samples * sizeof(sample_t));
    parse_text_records(text_records, &num_records, &records);
    CU_ASSERT_EQUAL_FATAL(num_records, 3);
    parse_text_mutations(text_mutations, &num_mutations, &mutations);
    CU_ASSERT_EQUAL_FATAL(num_mutations, 3);
    ret = tree_sequence_initialise(&ts);
    CU_ASSERT_EQUAL_FATAL(ret, 0);
    ret = tree_sequence_load_records(&ts, num_samples, samples, num_records, records,
            num_mutations, mutations, 0, NULL, 0, NULL);
    CU_ASSERT_EQUAL_FATAL(ret, 0);

    /* For now, we don't support nonbinary mutations where we return 0s and 1s
     * as it's unclear how to handle this case more generally.
     */
    ret = hapgen_alloc(&hapgen, &ts);
    CU_ASSERT_EQUAL_FATAL(ret, MSP_ERR_NONBINARY_MUTATIONS_UNSUPPORTED);
    ret = hapgen_free(&hapgen);

    ret = vargen_alloc(&vargen, &ts, 0);
    CU_ASSERT_EQUAL_FATAL(ret, 0);
    ret = vargen_next(&vargen, &mut, genotypes);
    CU_ASSERT_EQUAL_FATAL(ret, MSP_ERR_NONBINARY_MUTATIONS_UNSUPPORTED);
    ret = vargen_free(&vargen);

    /* When genotypes are chars the semantics are clear */
    ret = vargen_alloc(&vargen, &ts, MSP_GENOTYPES_AS_CHAR);
    CU_ASSERT_EQUAL_FATAL(ret, 0);
    vargen_print_state(&vargen, _devnull);

    genotypes[4] = '\0';
    ret = vargen_next(&vargen, &mut, genotypes);
    CU_ASSERT_EQUAL_FATAL(ret, 1);
    CU_ASSERT_STRING_EQUAL(genotypes, "TAAA");
    CU_ASSERT_EQUAL(mut->index, 0);
    CU_ASSERT_EQUAL(mut->num_nodes, 1);

    ret = vargen_next(&vargen, &mut, genotypes);
    CU_ASSERT_EQUAL_FATAL(ret, 1);
    CU_ASSERT_STRING_EQUAL(genotypes, "CGCC");
    CU_ASSERT_EQUAL(mut->index, 1);
    CU_ASSERT_EQUAL(mut->num_nodes, 1);

    ret = vargen_next(&vargen, &mut, genotypes);
    CU_ASSERT_EQUAL_FATAL(ret, 1);
    CU_ASSERT_STRING_EQUAL(genotypes, "888Z");
    CU_ASSERT_EQUAL(mut->index, 2);
    CU_ASSERT_EQUAL(mut->num_nodes, 3);

    ret = vargen_next(&vargen, &mut, genotypes);
    CU_ASSERT_EQUAL_FATAL(ret, 0);

    ret = vargen_free(&vargen);
    CU_ASSERT_EQUAL_FATAL(ret, 0);
    tree_sequence_free(&ts);
    free_local_records(num_records, records);
    free_local_mutations(num_mutations, mutations);
}

static void
test_single_tree_inconsistent_mutations(void)
{
    int ret = 0;
    const char * text_records =
        "0 1 4 0,1 1.0 0\n"
        "0 1 5 2,3 4.0 0\n"
        "0 1 6 4,5 5.0 0";
    const char *text_mutations =
        "0   0      0   1\n"
        "0.1 1      0   1\n"
        "0.2 0,4    0   1\n";
    size_t num_samples = 4;
    sample_t samples[num_samples];
    char genotypes[5];
    size_t num_records, num_mutations;
    tree_sequence_t ts;
    coalescence_record_t *records;
    mutation_t *mutations, *mut;
    vargen_t vargen;
    hapgen_t hapgen;

    memset(samples, 0, num_samples * sizeof(sample_t));
    parse_text_records(text_records, &num_records, &records);
    CU_ASSERT_EQUAL_FATAL(num_records, 3);
    parse_text_mutations(text_mutations, &num_mutations, &mutations);
    CU_ASSERT_EQUAL_FATAL(num_mutations, 3);
    ret = tree_sequence_initialise(&ts);
    CU_ASSERT_EQUAL_FATAL(ret, 0);
    ret = tree_sequence_load_records(&ts, num_samples, samples, num_records, records,
            num_mutations, mutations, 0, NULL, 0, NULL);
    CU_ASSERT_EQUAL_FATAL(ret, 0);

    ret = hapgen_alloc(&hapgen, &ts);
    CU_ASSERT_EQUAL_FATAL(ret, MSP_ERR_INCONSISTENT_MUTATIONS);
    ret = hapgen_free(&hapgen);

    ret = vargen_alloc(&vargen, &ts, 0);
    CU_ASSERT_EQUAL_FATAL(ret, 0);
    ret = vargen_next(&vargen, &mut, genotypes);
    CU_ASSERT_EQUAL_FATAL(ret, 1);
    ret = vargen_next(&vargen, &mut, genotypes);
    CU_ASSERT_EQUAL_FATAL(ret, 1);
    ret = vargen_next(&vargen, &mut, genotypes);
    CU_ASSERT_EQUAL_FATAL(ret, MSP_ERR_INCONSISTENT_MUTATIONS);

    ret = vargen_free(&vargen);

    tree_sequence_free(&ts);
    free_local_records(num_records, records);
    free_local_mutations(num_mutations, mutations);
}

static void
test_single_unary_tree_hapgen(void)
{
    int ret = 0;
    const char * text_records =
        "0 1 2 0   1.0 0\n"
        "0 1 3 1   1.0 0\n"
        "0 1 4 2,3 2.0 0\n"
        "0 1 5 4   3.0 0\n"
        "0 1 6 5   4.0 0";
    const char *text_mutations =
        "0      0   0   1\n"
        "0.1    1   0   1\n"
        "0.2    4   0   1\n"
        "0.3    5   0   1\n";
    size_t num_samples = 2;
    sample_t samples[num_samples];
    char *haplotype;
    size_t j;
    size_t num_records, num_mutations;
    tree_sequence_t ts;
    coalescence_record_t *records;
    mutation_t *mutations;
    hapgen_t hapgen;

    memset(samples, 0, num_samples * sizeof(sample_t));
    parse_text_records(text_records, &num_records, &records);
    CU_ASSERT_EQUAL_FATAL(num_records, 5);
    parse_text_mutations(text_mutations, &num_mutations, &mutations);
    CU_ASSERT_EQUAL_FATAL(num_mutations, 4);
    ret = tree_sequence_initialise(&ts);
    CU_ASSERT_EQUAL_FATAL(ret, 0);
    ret = tree_sequence_load_records(&ts, num_samples, samples, num_records, records,
            0, NULL, 0, NULL, 0, NULL);
    CU_ASSERT_EQUAL_FATAL(ret, 0);

    ret = hapgen_alloc(&hapgen, &ts);
    CU_ASSERT_EQUAL_FATAL(ret, 0);
    hapgen_print_state(&hapgen, _devnull);
    for (j = 0; j < num_samples; j++) {
        ret = hapgen_get_haplotype(&hapgen, j, &haplotype);
        CU_ASSERT_EQUAL(ret, 0);
        CU_ASSERT_STRING_EQUAL(haplotype, "");
    }
    ret = hapgen_free(&hapgen);
    CU_ASSERT_EQUAL_FATAL(ret, 0);
    tree_sequence_free(&ts);

    ret = tree_sequence_initialise(&ts);
    CU_ASSERT_EQUAL_FATAL(ret, 0);
    ret = tree_sequence_load_records(&ts, num_samples, samples, num_records, records,
            num_mutations, mutations, 0, NULL, 0, NULL);
    CU_ASSERT_EQUAL_FATAL(ret, 0);
    ret = hapgen_alloc(&hapgen, &ts);
    CU_ASSERT_EQUAL_FATAL(ret, 0);
    hapgen_print_state(&hapgen, _devnull);

    ret = hapgen_get_haplotype(&hapgen, 0, &haplotype);
    CU_ASSERT_EQUAL(ret, 0);
    CU_ASSERT_STRING_EQUAL(haplotype, "1011");
    ret = hapgen_get_haplotype(&hapgen, 1, &haplotype);
    CU_ASSERT_EQUAL(ret, 0);
    CU_ASSERT_STRING_EQUAL(haplotype, "0111");

    ret = hapgen_free(&hapgen);
    CU_ASSERT_EQUAL_FATAL(ret, 0);

    tree_sequence_free(&ts);
    free_local_records(num_records, records);
    free_local_mutations(num_mutations, mutations);
}

static void
test_single_tree_mutgen(void)
{
    int ret = 0;
    const char * text_records =
        "0 1 4 0,1 1.0 0\n"
        "0 1 5 2,3 4.0 0\n"
        "0 1 6 4,5 5.0 0";
    mutation_t *mutations, *before, *after;
    size_t num_samples = 4;
    sample_t samples[num_samples];
    size_t j, k, num_mutations;
    size_t num_records;
    tree_sequence_t ts;
    coalescence_record_t *records;
    mutgen_t mutgen;
    gsl_rng *rng = gsl_rng_alloc(gsl_rng_default);

    memset(samples, 0, num_samples * sizeof(sample_t));
    parse_text_records(text_records, &num_records, &records);
    CU_ASSERT_EQUAL_FATAL(num_records, 3);
    ret = tree_sequence_initialise(&ts);
    CU_ASSERT_EQUAL_FATAL(ret, 0);
    ret = tree_sequence_load_records(&ts, num_samples, samples, num_records, records,
            0, NULL, 0, NULL, 0, NULL);
    CU_ASSERT_EQUAL_FATAL(ret, 0);
    CU_ASSERT_FATAL(rng != NULL);

    ret = mutgen_alloc(&mutgen, 0.0, rng);
    CU_ASSERT_EQUAL_FATAL(ret, 0);
    CU_ASSERT_EQUAL(mutgen_get_num_mutations(&mutgen), 0);
    ret = mutgen_generate(&mutgen, &ts);
    CU_ASSERT_EQUAL(ret, 0);
    CU_ASSERT_EQUAL(mutgen_get_num_mutations(&mutgen), 0);
    mutgen_print_state(&mutgen, _devnull);
    ret = mutgen_free(&mutgen);
    CU_ASSERT_EQUAL_FATAL(ret, 0);

    gsl_rng_set(rng, 1);
    ret = mutgen_alloc(&mutgen, 10.0, rng);
    CU_ASSERT_EQUAL_FATAL(ret, 0);
    CU_ASSERT_EQUAL(mutgen_get_num_mutations(&mutgen), 0);
    ret = mutgen_generate(&mutgen, &ts);
    CU_ASSERT_EQUAL_FATAL(ret, 0);
    mutgen_print_state(&mutgen, _devnull);
    num_mutations = mutgen_get_num_mutations(&mutgen);
    CU_ASSERT_TRUE(num_mutations > 0);
    ret = mutgen_get_mutations(&mutgen, &mutations);
    CU_ASSERT_EQUAL_FATAL(ret, 0);
    for (j = 0; j < num_mutations; j++) {
        CU_ASSERT_TRUE(mutations[j].position >= 0.0);
        CU_ASSERT_TRUE(mutations[j].position <= 1.0);
        CU_ASSERT_TRUE(mutations[j].nodes[0] < 6);
        CU_ASSERT_EQUAL(mutations[j].ancestral_state, '0');
        CU_ASSERT_EQUAL(mutations[j].derived_state, '1');
    }
    before = malloc(num_mutations * sizeof(mutation_t));
    CU_ASSERT_FATAL(before != NULL);
    for (j = 0; j < num_mutations; j++) {
        before[j].position = mutations[j].position;
        before[j].index = mutations[j].index;
        before[j].num_nodes = mutations[j].num_nodes;
        before[j].nodes = malloc(before[j].num_nodes * sizeof(uint32_t));
        CU_ASSERT_FATAL(before[j].nodes != NULL);
        memcpy(before[j].nodes, mutations[j].nodes,
                mutations[j].num_nodes * sizeof(uint32_t));
    }
    ret = mutgen_free(&mutgen);
    CU_ASSERT_EQUAL_FATAL(ret, 0);

    /* Test the reallocing behavior by setting a very small
     * block size.
     */
    gsl_rng_set(rng, 1);
    ret = mutgen_alloc(&mutgen, 10.0, rng);
    CU_ASSERT_EQUAL_FATAL(ret, 0);
    CU_ASSERT_EQUAL(mutgen_get_num_mutations(&mutgen), 0);
    ret = mutgen_set_mutation_block_size(&mutgen, 0);
    CU_ASSERT_EQUAL(ret, MSP_ERR_BAD_PARAM_VALUE);
    ret = mutgen_set_mutation_block_size(&mutgen, 1);
    CU_ASSERT_EQUAL(ret, 0);
    ret = mutgen_generate(&mutgen, &ts);
    CU_ASSERT_EQUAL_FATAL(ret, 0);
    CU_ASSERT_EQUAL(mutgen_get_num_mutations(&mutgen), num_mutations);
    ret = mutgen_get_mutations(&mutgen, &mutations);
    after = malloc(num_mutations * sizeof(mutation_t));
    CU_ASSERT_FATAL(after != NULL);
    for (j = 0; j < num_mutations; j++) {
        after[j].position = mutations[j].position;
        after[j].index = mutations[j].index;
        after[j].num_nodes = mutations[j].num_nodes;
        after[j].nodes = malloc(after[j].num_nodes * sizeof(uint32_t));
        CU_ASSERT_FATAL(after[j].nodes != NULL);
        memcpy(after[j].nodes, mutations[j].nodes,
                mutations[j].num_nodes * sizeof(uint32_t));
    }
    ret = mutgen_free(&mutgen);
    CU_ASSERT_EQUAL_FATAL(ret, 0);

    /* before and after should be identical */
    for (j = 0; j < num_mutations; j++) {
        CU_ASSERT_EQUAL(before[j].position, after[j].position);
        CU_ASSERT_EQUAL(before[j].num_nodes, after[j].num_nodes);
        for (k = 0; k < before[j].num_nodes; k++) {
            CU_ASSERT_EQUAL(before[j].nodes[k], after[j].nodes[k]);
        }
    }
    free_local_mutations(num_mutations, before);
    free_local_mutations(num_mutations, after);
    tree_sequence_free(&ts);
    free_local_records(num_records, records);
    gsl_rng_free(rng);
}

static void
verify_trees(size_t num_samples, sample_t *samples,
        size_t num_records, coalescence_record_t *records,
        size_t num_trees, size_t num_nodes, uint32_t* parents,
        size_t num_mutations, mutation_t *mutations)
{
    int ret;
    uint32_t u, v, j, k, l, mutation_index;
    tree_sequence_t ts;
    sparse_tree_t tree;
    mutation_t *tree_mutations;
    size_t num_tree_mutations;

    ret = tree_sequence_initialise(&ts);
    CU_ASSERT_EQUAL_FATAL(ret, 0);
    ret = tree_sequence_load_records(&ts, num_samples, samples, num_records, records,
            num_mutations, mutations, 0, NULL, 0, NULL);
    CU_ASSERT_EQUAL_FATAL(ret, 0);
    CU_ASSERT_EQUAL(tree_sequence_get_num_nodes(&ts), num_nodes);
    CU_ASSERT_EQUAL(tree_sequence_get_num_trees(&ts), num_trees);
    CU_ASSERT_EQUAL(tree_sequence_get_num_mutations(&ts), num_mutations);
    ret = sparse_tree_alloc(&tree, &ts, 0);
    CU_ASSERT_EQUAL(ret, 0);

    mutation_index = 0;
    j = 0;
    for (ret = sparse_tree_first(&tree); ret == 1;
            ret = sparse_tree_next(&tree)) {
        CU_ASSERT_EQUAL(j, tree.index);
        sparse_tree_print_state(&tree, _devnull);
        for (u = 0; u < num_nodes; u++) {
            ret = sparse_tree_get_parent(&tree, u, &v);
            CU_ASSERT_EQUAL(ret, 0);
            CU_ASSERT_EQUAL(v, parents[j * num_nodes + u]);
        }
        ret = sparse_tree_get_mutations(&tree, &num_tree_mutations,
                &tree_mutations);
        CU_ASSERT_EQUAL(ret, 0);
        for (k = 0; k < num_tree_mutations; k++) {
            CU_ASSERT_EQUAL(tree_mutations[k].index, mutation_index);
            CU_ASSERT_EQUAL(
                tree_mutations[k].position, mutations[mutation_index].position);
            CU_ASSERT_EQUAL(
                tree_mutations[k].num_nodes, mutations[mutation_index].num_nodes);
            for (l = 0; l < tree_mutations[k].num_nodes; l++) {
                CU_ASSERT_EQUAL(
                    tree_mutations[k].nodes[l], mutations[mutation_index].nodes[l]);
            }
            mutation_index++;
        }
        j++;
    }
    CU_ASSERT_EQUAL(ret, 0);
    CU_ASSERT_EQUAL(mutation_index, num_mutations);

    ret = sparse_tree_next(&tree);
    CU_ASSERT_EQUAL(ret, 0);

    sparse_tree_free(&tree);
    tree_sequence_free(&ts);
}

static void
verify_trees_consistent(tree_sequence_t *ts)
{
    int ret, found;
    size_t sample_size, num_trees;
    uint32_t u, v, j, root, k, num_children, *children;
    sparse_tree_t tree;

    sample_size = tree_sequence_get_sample_size(ts);
    ret = sparse_tree_alloc(&tree, ts, 0);
    CU_ASSERT_EQUAL(ret, 0);

    num_trees = 0;
    for (ret = sparse_tree_first(&tree); ret == 1;
            ret = sparse_tree_next(&tree)) {
        ret = sparse_tree_get_root(&tree, &root);
        CU_ASSERT_EQUAL(ret, 0);
        CU_ASSERT_EQUAL(tree.index, num_trees);
        num_trees++;
        for (j = 0; j < sample_size; j++) {
            v = j;
            while (v != MSP_NULL_NODE) {
                u = v;
                ret = sparse_tree_get_parent(&tree, u, &v);
                CU_ASSERT_EQUAL(ret, 0);
                if (v != MSP_NULL_NODE) {
                    ret = sparse_tree_get_children(&tree, v,
                            &num_children, &children);
                    CU_ASSERT_EQUAL(ret, 0);
                    CU_ASSERT(num_children >= 1);
                    found = 0;
                    for (k = 0; k < num_children; k++) {
                        if (children[k] == u) {
                            found = 1;
                        }
                    }
                    CU_ASSERT(found);
                }
            }
            CU_ASSERT_EQUAL(u, root);
        }
    }
    CU_ASSERT_EQUAL_FATAL(ret, 0);
    CU_ASSERT_EQUAL(tree_sequence_get_num_trees(ts), num_trees);

    sparse_tree_free(&tree);
}

static void
test_sparse_tree_errors(void)
{
    int ret;
    const char * text_records =
        "2 10 4 2,3 0.071 0\n"
        "0 2  5 1,3 0.090 0\n"
        "2 10 5 1,4 0.090 0\n"
        "0 7  6 0,5 0.170 0\n"
        "7 10 7 0,5 0.202 0\n"
        "0 2  8 2,6 0.253 0";
    size_t num_samples = 4;
    sample_t samples[num_samples];
    size_t j;
    size_t num_records;
    uint32_t num_nodes = 9;
    uint32_t u;
    coalescence_record_t *records;
    tree_sequence_t ts, other_ts;
    sparse_tree_t t, other_t;
    uint32_t bad_nodes[] = {num_nodes, num_nodes + 1, UINT32_MAX};
    uint32_t tracked_leaves[] = {0, 0, 0};

    memset(samples, 0, num_samples * sizeof(sample_t));
    parse_text_records(text_records, &num_records, &records);
    CU_ASSERT_EQUAL_FATAL(num_records, 6);
    ret = tree_sequence_initialise(&ts);
    CU_ASSERT_EQUAL_FATAL(ret, 0);
    ret = tree_sequence_load_records(&ts, num_samples, samples, num_records, records,
            0, NULL, 0, NULL, 0, NULL);
    CU_ASSERT_EQUAL_FATAL(ret, 0);

    ret = sparse_tree_alloc(&t, NULL, 0);
    CU_ASSERT_EQUAL_FATAL(ret, MSP_ERR_BAD_PARAM_VALUE);
    ret = sparse_tree_alloc(&t, &ts, MSP_LEAF_COUNTS);
    CU_ASSERT_EQUAL_FATAL(ret, 0);
    ret = sparse_tree_first(&t);
    CU_ASSERT_EQUAL_FATAL(ret, 1);

    /* Out-of-bounds queries */
    for (j = 0; j < sizeof(bad_nodes) / sizeof(uint32_t); j++) {
        u = bad_nodes[j];
        ret = sparse_tree_get_children(&t, u, NULL, NULL);
        CU_ASSERT_EQUAL(ret, MSP_ERR_OUT_OF_BOUNDS);
        ret = sparse_tree_get_parent(&t, u, NULL);
        CU_ASSERT_EQUAL(ret, MSP_ERR_OUT_OF_BOUNDS);
        ret = sparse_tree_get_time(&t, u, NULL);
        CU_ASSERT_EQUAL(ret, MSP_ERR_OUT_OF_BOUNDS);
        ret = sparse_tree_get_mrca(&t, u, 0, NULL);
        CU_ASSERT_EQUAL(ret, MSP_ERR_OUT_OF_BOUNDS);
        ret = sparse_tree_get_mrca(&t, 0, u, NULL);
        CU_ASSERT_EQUAL(ret, MSP_ERR_OUT_OF_BOUNDS);
        ret = sparse_tree_get_num_leaves(&t, u, NULL);
        CU_ASSERT_EQUAL(ret, MSP_ERR_OUT_OF_BOUNDS);
        ret = sparse_tree_get_num_tracked_leaves(&t, u, NULL);
        CU_ASSERT_EQUAL(ret, MSP_ERR_OUT_OF_BOUNDS);
        ret = sparse_tree_get_leaf_list(&t, u, NULL, NULL);
        CU_ASSERT_EQUAL(ret, MSP_ERR_OUT_OF_BOUNDS);
    }

    tracked_leaves[0] = 0;
    tracked_leaves[1] = tree_sequence_get_sample_size(&ts);
    ret = sparse_tree_set_tracked_leaves(&t, 2, tracked_leaves);
    CU_ASSERT_EQUAL(ret, MSP_ERR_OUT_OF_BOUNDS);
    tracked_leaves[1] = 0;
    ret = sparse_tree_set_tracked_leaves(&t, 2, tracked_leaves);
    CU_ASSERT_EQUAL(ret, MSP_ERR_DUPLICATE_SAMPLE);
    ret = sparse_tree_set_tracked_leaves_from_leaf_list(&t, NULL, NULL);
    CU_ASSERT_EQUAL(ret, MSP_ERR_BAD_PARAM_VALUE);

    ret = tree_sequence_initialise(&other_ts);
    CU_ASSERT_EQUAL_FATAL(ret, 0);
    ret = tree_sequence_load_records(&other_ts, num_samples, samples, num_records, records,
            0, NULL, 0, NULL, 0, NULL);
    CU_ASSERT_EQUAL_FATAL(ret, 0);
    ret = sparse_tree_alloc(&other_t, &other_ts, 0);
    CU_ASSERT_EQUAL(ret, 0);
    ret = sparse_tree_copy(&t, &t);
    CU_ASSERT_EQUAL(ret, MSP_ERR_BAD_PARAM_VALUE);
    ret = sparse_tree_copy(&t, &other_t);
    CU_ASSERT_EQUAL(ret, MSP_ERR_BAD_PARAM_VALUE);

    /* TODO run checks for the various unsupported operations with flags */

    sparse_tree_free(&t);
    sparse_tree_free(&other_t);
    tree_sequence_free(&other_ts);
    tree_sequence_free(&ts);
    free_local_records(num_records, records);
}

static void
test_tree_sequence_iter(void)
{
    const char * text_records =
        "2 10 4 2,3 0.071 0\n"
        "0 2  5 1,3 0.090 0\n"
        "2 10 5 1,4 0.090 0\n"
        "0 7  6 0,5 0.170 0\n"
        "7 10 7 0,5 0.202 0\n"
        "0 2  8 2,6 0.253 0";
    /* We make one mutation for each tree */
    const char *text_mutations =
        "1      2   0   1\n"
        "4.5    0   0   1\n"
        "8.5    5   0   1\n";
    uint32_t parents[] = {
        6, 5, 8, 5, MSP_NULL_NODE, 6, 8, MSP_NULL_NODE, MSP_NULL_NODE,
        6, 5, 4, 4, 5, 6, MSP_NULL_NODE, MSP_NULL_NODE, MSP_NULL_NODE,
        7, 5, 4, 4, 5, 7, MSP_NULL_NODE, MSP_NULL_NODE, MSP_NULL_NODE,
    };
    size_t num_samples = 4;
    sample_t samples[num_samples];
    size_t num_records, num_mutations;
    uint32_t num_nodes = 9;
    uint32_t num_trees = 3;
    coalescence_record_t *records;
    mutation_t *mutations;

    memset(samples, 0, num_samples * sizeof(sample_t));
    parse_text_records(text_records, &num_records, &records);
    CU_ASSERT_EQUAL_FATAL(num_records, 6);
    parse_text_mutations(text_mutations, &num_mutations, &mutations);
    CU_ASSERT_EQUAL_FATAL(num_mutations, 3);
    verify_trees(num_samples, samples, num_records, records, num_trees, num_nodes, parents,
            num_mutations, mutations);
    free_local_records(num_records, records);
    free_local_mutations(num_mutations, mutations);
}

static void
test_unary_tree_sequence_iter(void)
{
    const char * text_records =
        "2 10 4 2,3 0.071 0\n"
        "0 2  5 1,3 0.090 0\n"
        "2 10 5 1,4 0.090 0\n"
        "0 7  6 0,5 0.170 0\n"
        "7 10 7 0,5 0.202 0\n"
        "0 2  7 2   0.202 0\n"
        "0 2  8 6,7 0.253 0\n"
        "2 7  8 6   0.253 0";
    /* We make one mutation for each tree, over unary nodes if this exist */
    const char *text_mutations =
        "1.0    2   0   1\n"
        "4.5    6   0   1\n"
        "8.5    5   0   1\n";
    uint32_t parents[] = {
        6, 5, 7, 5, MSP_NULL_NODE, 6, 8, 8, MSP_NULL_NODE,
        6, 5, 4, 4, 5, 6, 8, MSP_NULL_NODE, MSP_NULL_NODE,
        7, 5, 4, 4, 5, 7, MSP_NULL_NODE, MSP_NULL_NODE, MSP_NULL_NODE,
    };
    size_t num_samples = 4;
    sample_t samples[num_samples];
    size_t num_records, num_mutations;
    uint32_t num_nodes = 9;
    uint32_t num_trees = 3;
    coalescence_record_t *records;
    mutation_t *mutations;

    memset(samples, 0, num_samples * sizeof(sample_t));
    parse_text_records(text_records, &num_records, &records);
    CU_ASSERT_EQUAL_FATAL(num_records, 8);
    parse_text_mutations(text_mutations, &num_mutations, &mutations);
    CU_ASSERT_EQUAL_FATAL(num_mutations, 3);
    verify_trees(num_samples, samples, num_records, records, num_trees, num_nodes, parents,
            num_mutations, mutations);
    free_local_records(num_records, records);
    free_local_mutations(num_mutations, mutations);
}

static void
test_nonbinary_tree_sequence_iter(void)
{
    const char * text_records =
        "0	100	8	0,1,2,3	0.01	0\n"
        "0	100	9	6,8	    0.068   0\n"
        "0	17	10	4,5,7	0.2	    0\n"
        "17	100	10	4,7	    0.2	    0\n"
        "17	100	11	5,9	    0.279   0\n"
        "0	17	12	9,10	0.405   0\n"
        "17	100	12	10,11	0.405   0";
    /* We make one mutation for each tree */
    const char *text_mutations =
        "1.0    2   0   1\n"
        "18     11  0   1";
    uint32_t parents[] = {
        8, 8, 8, 8, 10, 10, 9, 10, 9, 12, 12, MSP_NULL_NODE, MSP_NULL_NODE,
        8, 8, 8, 8, 10, 11, 9, 10, 9, 11, 12, 12, MSP_NULL_NODE,
    };
    uint32_t num_nodes = 13;
    uint32_t num_trees = 2;
    size_t num_records, num_mutations;
    size_t num_samples = 8;
    sample_t samples[num_samples];
    coalescence_record_t *records;
    mutation_t *mutations;

    memset(samples, 0, num_samples * sizeof(sample_t));
    parse_text_records(text_records, &num_records, &records);
    CU_ASSERT_EQUAL_FATAL(num_records, 7);
    parse_text_mutations(text_mutations, &num_mutations, &mutations);
    CU_ASSERT_EQUAL_FATAL(num_mutations, 2);
    verify_trees(num_samples, samples, num_records, records, num_trees, num_nodes, parents,
            num_mutations, mutations);
    free_local_records(num_records, records);
    free_local_mutations(num_mutations, mutations);
}

static void
test_left_to_right_tree_sequence_iter(void)
{
    const char * text_records =
        "2 10 7 2,3 0.071 0\n"
        "0 2  4 1,3 0.090 0\n"
        "2 10 4 1,7 0.090 0\n"
        "0 7  5 0,4 0.170 0\n"
        "7 10 8 0,4 0.202 0\n"
        "0 2  6 2,5 0.253 0";
    /* We make one mutation for each tree */
    const char *text_mutations =
        "1.0    2   0   1\n"
        "4.5    0   0   1\n"
        "8.5    4   0   1\n";
    uint32_t parents[] = {
        5, 4, 6, 4, 5, 6, MSP_NULL_NODE, MSP_NULL_NODE, MSP_NULL_NODE,
        5, 4, 7, 7, 5, MSP_NULL_NODE, MSP_NULL_NODE, 4, MSP_NULL_NODE,
        8, 4, 7, 7, 8, MSP_NULL_NODE, MSP_NULL_NODE, 4, MSP_NULL_NODE,
    };
    size_t num_samples = 4;
    sample_t samples[num_samples];
    size_t num_records, num_mutations;
    uint32_t num_nodes = 9;
    uint32_t num_trees = 3;
    coalescence_record_t *records;
    mutation_t *mutations;

    memset(samples, 0, num_samples * sizeof(sample_t));
    parse_text_records(text_records, &num_records, &records);
    CU_ASSERT_EQUAL_FATAL(num_records, 6);
    parse_text_mutations(text_mutations, &num_mutations, &mutations);
    CU_ASSERT_EQUAL_FATAL(num_mutations, 3);
    verify_trees(num_samples, samples, num_records, records, num_trees, num_nodes, parents,
            num_mutations, mutations);
    free_local_records(num_records, records);
    free_local_mutations(num_mutations, mutations);
}

typedef struct {
    uint32_t tree_index;
    uint32_t node;
    uint32_t count;
} leaf_count_test_t;

static void
verify_leaf_counts(tree_sequence_t *ts, size_t num_tests,
        leaf_count_test_t *tests)
{
    int ret;
    uint32_t j, num_leaves, n, k;
    uint32_t *tracked_leaves = NULL;
    sparse_tree_t tree;
    leaf_list_node_t *u, *head, *tail;

    n = tree_sequence_get_sample_size(ts);

    /* First run without the MSP_LEAF_COUNTS feature */
    ret = sparse_tree_alloc(&tree, ts, 0);
    CU_ASSERT_EQUAL(ret, 0);
    ret = sparse_tree_first(&tree);
    CU_ASSERT_EQUAL_FATAL(ret, 1);
    for (j = 0; j < num_tests; j++) {
        while (tree.index < tests[j].tree_index) {
            ret = sparse_tree_next(&tree);
            CU_ASSERT_EQUAL_FATAL(ret, 1);
        }
        ret = sparse_tree_get_num_leaves(&tree, tests[j].node, &num_leaves);
        CU_ASSERT_EQUAL_FATAL(ret, 0);
        CU_ASSERT_EQUAL(tests[j].count, num_leaves);
        /* all operations depending on tracked leaves should fail. */
        ret = sparse_tree_get_num_tracked_leaves(&tree, 0, &num_leaves);
        CU_ASSERT_EQUAL(ret, MSP_ERR_UNSUPPORTED_OPERATION);
        ret = sparse_tree_get_leaf_list(&tree, 0, NULL, NULL);
        CU_ASSERT_EQUAL(ret, MSP_ERR_UNSUPPORTED_OPERATION);
    }
    sparse_tree_free(&tree);

    /* Now run with MSP_LEAF_COUNTS but with no leaves tracked. */
    ret = sparse_tree_alloc(&tree, ts, MSP_LEAF_COUNTS);
    CU_ASSERT_EQUAL(ret, 0);
    ret = sparse_tree_first(&tree);
    CU_ASSERT_EQUAL_FATAL(ret, 1);
    for (j = 0; j < num_tests; j++) {
        while (tree.index < tests[j].tree_index) {
            ret = sparse_tree_next(&tree);
            CU_ASSERT_EQUAL_FATAL(ret, 1);
        }
        ret = sparse_tree_get_num_leaves(&tree, tests[j].node, &num_leaves);
        CU_ASSERT_EQUAL_FATAL(ret, 0);
        CU_ASSERT_EQUAL(tests[j].count, num_leaves);
        /* all operations depending on tracked leaves should fail. */
        ret = sparse_tree_get_num_tracked_leaves(&tree, 0, &num_leaves);
        CU_ASSERT_EQUAL(ret, 0);
        CU_ASSERT_EQUAL(num_leaves, 0);
        /* Getting leaf lists should still fail, as it's not enabled. */
        ret = sparse_tree_get_leaf_list(&tree, 0, NULL, NULL);
        CU_ASSERT_EQUAL(ret, MSP_ERR_UNSUPPORTED_OPERATION);
    }
    sparse_tree_free(&tree);

    /* Run with MSP_LEAF_LISTS, but without MSP_LEAF_COUNTS */
    ret = sparse_tree_alloc(&tree, ts, MSP_LEAF_LISTS);
    CU_ASSERT_EQUAL(ret, 0);
    ret = sparse_tree_first(&tree);
    CU_ASSERT_EQUAL_FATAL(ret, 1);
    for (j = 0; j < num_tests; j++) {
        while (tree.index < tests[j].tree_index) {
            ret = sparse_tree_next(&tree);
            CU_ASSERT_EQUAL_FATAL(ret, 1);
        }
        ret = sparse_tree_get_num_leaves(&tree, tests[j].node, &num_leaves);
        CU_ASSERT_EQUAL_FATAL(ret, 0);
        CU_ASSERT_EQUAL(tests[j].count, num_leaves);
        /* all operations depending on tracked leaves should fail. */
        ret = sparse_tree_get_num_tracked_leaves(&tree, 0, &num_leaves);
        CU_ASSERT_EQUAL(ret, MSP_ERR_UNSUPPORTED_OPERATION);
        /* Getting leaf lists should still fail, as it's not enabled. */
        ret = sparse_tree_get_leaf_list(&tree, tests[j].node, &head, &tail);
        CU_ASSERT_EQUAL_FATAL(ret, 0);
        u = head;
        k = 0;
        while (1) {
            k++;
            if (u == tail) {
                break;
            }
            u = u->next;
        }
        CU_ASSERT_EQUAL(tests[j].count, k);
    }
    sparse_tree_free(&tree);

    /* Now use MSP_LEAF_COUNTS|MSP_LEAF_LISTS */
    tracked_leaves = malloc(n * sizeof(uint32_t));
    for (j = 0; j < n; j++) {
        tracked_leaves[j] = j;
    }
    ret = sparse_tree_alloc(&tree, ts, MSP_LEAF_COUNTS|MSP_LEAF_LISTS);
    CU_ASSERT_EQUAL(ret, 0);
    ret = sparse_tree_set_tracked_leaves(&tree, n, tracked_leaves);
    CU_ASSERT_EQUAL(ret, 0);
    ret = sparse_tree_first(&tree);
    CU_ASSERT_EQUAL_FATAL(ret, 1);
    for (j = 0; j < num_tests; j++) {
        while (tree.index < tests[j].tree_index) {
            ret = sparse_tree_next(&tree);
            CU_ASSERT_EQUAL_FATAL(ret, 1);
        }
        ret = sparse_tree_get_num_leaves(&tree, tests[j].node, &num_leaves);
        CU_ASSERT_EQUAL_FATAL(ret, 0);
        CU_ASSERT_EQUAL(tests[j].count, num_leaves);
        /* We're tracking all leaves, so the count should be the same */
        ret = sparse_tree_get_num_tracked_leaves(&tree, tests[j].node,
                &num_leaves);
        CU_ASSERT_EQUAL(ret, 0);
        CU_ASSERT_EQUAL(tests[j].count, num_leaves);
        ret = sparse_tree_get_leaf_list(&tree, tests[j].node, &head, &tail);
        CU_ASSERT_EQUAL_FATAL(ret, 0);
        u = head;
        k = 0;
        while (1) {
            k++;
            if (u == tail) {
                break;
            }
            u = u->next;
        }
        CU_ASSERT_EQUAL(tests[j].count, k);
    }
    sparse_tree_free(&tree);
    free(tracked_leaves);
}


static void
verify_leaf_sets_for_tree(sparse_tree_t *tree)
{
    int ret, stack_top, j;
    uint32_t u, v, n, num_nodes, num_leaves;
    uint32_t *stack, *leaves;
    leaf_list_node_t *z, *head, *tail;
    tree_sequence_t *ts = tree->tree_sequence;

    n = tree_sequence_get_sample_size(ts);
    num_nodes = tree_sequence_get_num_nodes(ts);
    stack = malloc(n * sizeof(uint32_t));
    leaves = malloc(n * sizeof(uint32_t));
    CU_ASSERT_FATAL(stack != NULL);
    CU_ASSERT_FATAL(leaves != NULL);
    for (u = 0; u < num_nodes; u++) {
        if (tree->num_children[u] == 0 && u >= n) {
            ret = sparse_tree_get_leaf_list(tree, u, &head, &tail);
            CU_ASSERT_EQUAL(ret, 0);
            CU_ASSERT_EQUAL(head, NULL);
            CU_ASSERT_EQUAL(tail, NULL);
        } else {
            stack_top = 0;
            num_leaves = 0;
            stack[stack_top] = u;
            while (stack_top >= 0) {
                v = stack[stack_top];
                stack_top--;
                if (v < n) {
                    leaves[num_leaves] = v;
                    num_leaves++;
                }
                for (j = tree->num_children[v] - 1; j >= 0; j--) {
                    stack_top++;
                    stack[stack_top] = tree->children[v][j];
                }
            }
            ret = sparse_tree_get_num_leaves(tree, u, &v);
            CU_ASSERT_EQUAL(ret, 0);
            CU_ASSERT_EQUAL(num_leaves, v);
            ret = sparse_tree_get_leaf_list(tree, u, &head, &tail);
            CU_ASSERT_EQUAL(ret, 0);
            z = head;
            j = 0;
            while (1) {
                CU_ASSERT_TRUE_FATAL(j < num_leaves);
                CU_ASSERT_EQUAL(z->node, leaves[j]);
                j++;
                if (z == tail) {
                    break;
                }
                z = z->next;
            }
            CU_ASSERT_EQUAL(j, num_leaves);
        }
    }
    free(stack);
    free(leaves);
}

static void
verify_leaf_sets(tree_sequence_t *ts)
{
    int ret;
    sparse_tree_t t;

    ret = sparse_tree_alloc(&t, ts, MSP_LEAF_COUNTS|MSP_LEAF_LISTS);
    CU_ASSERT_EQUAL(ret, 0);

    for (ret = sparse_tree_first(&t); ret == 1; ret = sparse_tree_next(&t)) {
        verify_leaf_sets_for_tree(&t);
    }
    CU_ASSERT_EQUAL_FATAL(ret, 0);
    for (ret = sparse_tree_last(&t); ret == 1; ret = sparse_tree_prev(&t)) {
        verify_leaf_sets_for_tree(&t);
    }
    CU_ASSERT_EQUAL_FATAL(ret, 0);

    sparse_tree_free(&t);
}

static sparse_tree_t *
get_tree_list(tree_sequence_t *ts)
{
    int ret;
    sparse_tree_t t, *trees;
    size_t num_trees;

    num_trees = tree_sequence_get_num_trees(ts);
    ret = sparse_tree_alloc(&t, ts, 0);
    CU_ASSERT_EQUAL_FATAL(ret, 0);
    trees = malloc(num_trees * sizeof(sparse_tree_t));
    CU_ASSERT_FATAL(trees != NULL);
    for (ret = sparse_tree_first(&t); ret == 1; ret = sparse_tree_next(&t)) {
        CU_ASSERT_FATAL(t.index < num_trees);
        ret = sparse_tree_alloc(&trees[t.index], ts, 0);
        CU_ASSERT_EQUAL_FATAL(ret, 0);
        ret = sparse_tree_copy(&trees[t.index], &t);
        CU_ASSERT_EQUAL_FATAL(ret, 0);
        ret = sparse_tree_equal(&trees[t.index], &t);
        CU_ASSERT_EQUAL_FATAL(ret, 0);
        /* Make sure the left and right coordinates are also OK */
        CU_ASSERT_DOUBLE_EQUAL(trees[t.index].left, t.left, 1e-6);
        CU_ASSERT_DOUBLE_EQUAL(trees[t.index].right, t.right, 1e-6);
    }
    CU_ASSERT_EQUAL_FATAL(ret, 0);
    ret = sparse_tree_free(&t);
    CU_ASSERT_EQUAL_FATAL(ret, 0);
    return trees;
}

static void
verify_tree_equals(tree_sequence_t *ts)
{
    int ret;
    sparse_tree_t *trees, t;
    size_t j, k;
    tree_sequence_t *other_ts = get_example_tree_sequence(
            10, 0, 100, 100.0, 1.0, 1.0, 0, NULL);
    int flags[] = {0, MSP_LEAF_LISTS, MSP_LEAF_COUNTS,
        MSP_LEAF_LISTS | MSP_LEAF_COUNTS};

    trees = get_tree_list(ts);
    ret = sparse_tree_alloc(&t, other_ts, 0);
    CU_ASSERT_EQUAL_FATAL(ret, 0);
    for (j = 0; j < tree_sequence_get_num_trees(ts); j++) {
        ret = sparse_tree_equal(&t, &trees[j]);
        CU_ASSERT_EQUAL(ret, MSP_ERR_BAD_PARAM_VALUE);
        for (k = 0; k < tree_sequence_get_num_trees(ts); k++) {
            ret = sparse_tree_equal(&trees[j], &trees[k]);
            if (j == k) {
                CU_ASSERT_EQUAL_FATAL(ret, 0);
            } else {
                CU_ASSERT_EQUAL_FATAL(ret, 1);
            }
        }
    }
    ret = sparse_tree_free(&t);
    CU_ASSERT_EQUAL_FATAL(ret, 0);

    for (j = 0; j < sizeof(flags) / sizeof(int); j++) {
        ret = sparse_tree_alloc(&t, ts, flags[j]);
        CU_ASSERT_EQUAL_FATAL(ret, 0);
        for (ret = sparse_tree_first(&t); ret == 1;
                ret = sparse_tree_next(&t)) {
            for (k = 0; k < tree_sequence_get_num_trees(ts); k++) {
                ret = sparse_tree_equal(&t, &trees[k]);
                if (t.index == k) {
                    CU_ASSERT_EQUAL_FATAL(ret, 0);
                } else {
                    CU_ASSERT_EQUAL_FATAL(ret, 1);
                }
            }
        }
        CU_ASSERT_EQUAL_FATAL(ret, 0);
        ret = sparse_tree_free(&t);
        CU_ASSERT_EQUAL(ret, 0);
    }
    for (j = 0; j < tree_sequence_get_num_trees(ts); j++) {
        ret = sparse_tree_free(&trees[j]);
    }
    free(trees);
    tree_sequence_free(other_ts);
    free(other_ts);
}

static void
verify_tree_next_prev(tree_sequence_t *ts)
{
    int ret;
    sparse_tree_t *trees, t;
    size_t j;
    size_t num_trees = tree_sequence_get_num_trees(ts);

    trees = get_tree_list(ts);
    ret = sparse_tree_alloc(&t, ts, 0);
    CU_ASSERT_EQUAL_FATAL(ret, 0);

    /* Single forward pass */
    j = 0;
    for (ret = sparse_tree_first(&t); ret == 1; ret = sparse_tree_next(&t)) {
        CU_ASSERT_EQUAL_FATAL(j, t.index);
        ret = sparse_tree_equal(&t, &trees[t.index]);
        CU_ASSERT_EQUAL_FATAL(ret, 0);
        j++;
    }
    CU_ASSERT_EQUAL_FATAL(ret, 0);
    CU_ASSERT_EQUAL_FATAL(j, num_trees);

    /* Single reverse pass */
    j = num_trees;
    for (ret = sparse_tree_last(&t); ret == 1; ret = sparse_tree_prev(&t)) {
        CU_ASSERT_EQUAL_FATAL(j - 1, t.index);
        ret = sparse_tree_equal(&t, &trees[t.index]);
        CU_ASSERT_EQUAL_FATAL(ret, 0);
        j--;
    }
    CU_ASSERT_EQUAL_FATAL(ret, 0);
    CU_ASSERT_EQUAL_FATAL(j, 0);

    /* Full forward, then reverse */
    j = 0;
    for (ret = sparse_tree_first(&t); ret == 1; ret = sparse_tree_next(&t)) {
        CU_ASSERT_EQUAL_FATAL(j, t.index);
        ret = sparse_tree_equal(&t, &trees[t.index]);
        CU_ASSERT_EQUAL_FATAL(ret, 0);
        j++;
    }
    CU_ASSERT_EQUAL_FATAL(ret, 0);
    CU_ASSERT_EQUAL_FATAL(j, num_trees);
    j--;
    while ((ret = sparse_tree_prev(&t)) == 1) {
        CU_ASSERT_EQUAL_FATAL(j - 1, t.index);
        ret = sparse_tree_equal(&t, &trees[t.index]);
        CU_ASSERT_EQUAL_FATAL(ret, 0);
        j--;
    }
    CU_ASSERT_EQUAL_FATAL(ret, 0);
    CU_ASSERT_EQUAL_FATAL(j, 0);
    CU_ASSERT_EQUAL_FATAL(t.index, 0);
    /* Calling prev should return 0 and have no effect. */
    for (j = 0; j < 10; j++) {
        ret = sparse_tree_prev(&t);
        CU_ASSERT_EQUAL_FATAL(ret, 0);
        CU_ASSERT_EQUAL_FATAL(t.index, 0);
        ret = sparse_tree_equal(&t, &trees[t.index]);
        CU_ASSERT_EQUAL_FATAL(ret, 0);
    }

    /* Full reverse then forward */
    j = num_trees;
    for (ret = sparse_tree_last(&t); ret == 1; ret = sparse_tree_prev(&t)) {
        CU_ASSERT_EQUAL_FATAL(j - 1, t.index);
        ret = sparse_tree_equal(&t, &trees[t.index]);
        CU_ASSERT_EQUAL_FATAL(ret, 0);
        j--;
    }
    CU_ASSERT_EQUAL_FATAL(ret, 0);
    CU_ASSERT_EQUAL_FATAL(j, 0);
    j++;
    while ((ret = sparse_tree_next(&t)) == 1) {
        CU_ASSERT_EQUAL_FATAL(j, t.index);
        ret = sparse_tree_equal(&t, &trees[t.index]);
        CU_ASSERT_EQUAL_FATAL(ret, 0);
        j++;
    }
    CU_ASSERT_EQUAL_FATAL(ret, 0);
    CU_ASSERT_EQUAL_FATAL(j, num_trees);
    CU_ASSERT_EQUAL_FATAL(t.index, num_trees - 1);
    /* Calling next should return 0 and have no effect. */
    for (j = 0; j < 10; j++) {
        ret = sparse_tree_next(&t);
        CU_ASSERT_EQUAL_FATAL(ret, 0);
        CU_ASSERT_EQUAL_FATAL(t.index, num_trees - 1);
        ret = sparse_tree_equal(&t, &trees[t.index]);
        CU_ASSERT_EQUAL_FATAL(ret, 0);
    }

    /* Do a zigzagging traversal */
    ret = sparse_tree_first(&t);
    CU_ASSERT_EQUAL_FATAL(ret, 1);
    for (j = 1; j < GSL_MIN(10, num_trees / 2); j++) {
        while (t.index < num_trees - j) {
            ret = sparse_tree_next(&t);
            CU_ASSERT_EQUAL_FATAL(ret, 1);
        }
        CU_ASSERT_EQUAL_FATAL(t.index, num_trees - j);
        ret = sparse_tree_equal(&t, &trees[t.index]);
        CU_ASSERT_EQUAL_FATAL(ret, 0);
        while (t.index > j) {
            ret = sparse_tree_prev(&t);
            CU_ASSERT_EQUAL_FATAL(ret, 1);
        }
        CU_ASSERT_EQUAL_FATAL(t.index, j);
        ret = sparse_tree_equal(&t, &trees[t.index]);
        CU_ASSERT_EQUAL_FATAL(ret, 0);
    }

    /* Free the trees. */
    ret = sparse_tree_free(&t);
    CU_ASSERT_EQUAL_FATAL(ret, 0);
    for (j = 0; j < tree_sequence_get_num_trees(ts); j++) {
        ret = sparse_tree_free(&trees[j]);
    }
    free(trees);
}

static void
test_leaf_sets(void)
{
    int ret;
    const char * text_records =
        "2 10 4 2,3 0.071 0\n"
        "0 2  5 1,3 0.090 0\n"
        "2 10 5 1,4 0.090 0\n"
        "0 7  6 0,5 0.170 0\n"
        "7 10 7 0,5 0.202 0\n"
        "0 2  8 2,6 0.253 0";
    leaf_count_test_t tests[] = {
        {0, 0, 1}, {0, 5, 2}, {0, 6, 3},
        {1, 4, 2}, {1, 5, 3}, {1, 6, 4}};
    size_t num_records;
    uint32_t num_tests = 6;
    size_t num_samples = 4;
    sample_t samples[num_samples];
    tree_sequence_t ts;
    coalescence_record_t *records;

    memset(samples, 0, num_samples * sizeof(sample_t));
    parse_text_records(text_records, &num_records, &records);
    CU_ASSERT_EQUAL_FATAL(num_records, 6);
    ret = tree_sequence_initialise(&ts);
    CU_ASSERT_EQUAL_FATAL(ret, 0);
    ret = tree_sequence_load_records(&ts, num_samples, samples, num_records, records,
            0, NULL, 0, NULL, 0, NULL);
    CU_ASSERT_EQUAL(ret, 0);
    verify_leaf_counts(&ts, num_tests, tests);
    verify_leaf_sets(&ts);

    tree_sequence_free(&ts);
    free_local_records(num_records, records);
}

static void
test_nonbinary_leaf_sets(void)
{
    int ret;
    const char * text_records =
        "0	100	8	0,1,2,3	0.01	0\n"
        "0	100	9	6,8	    0.068   0\n"
        "0	17	10	4,5,7	0.2	    0\n"
        "17	100	10	4,7	    0.2	    0\n"
        "17	100	11	5,9	    0.279   0\n"
        "0	17	12	9,10	0.405   0\n"
        "17	100	12	10,11	0.405   0";
    size_t num_records;
    leaf_count_test_t tests[] = {
        {0, 0, 1}, {0, 8, 4}, {0, 9, 5}, {0, 10, 3}, {0, 12, 8},
        {1, 5, 1}, {1, 8, 4}, {1, 9, 5}, {0, 10, 2}, {0, 11, 1}};
    uint32_t num_tests = 8;
    coalescence_record_t *records;
    tree_sequence_t ts;
    size_t num_samples = 8;
    sample_t samples[num_samples];

    memset(samples, 0, num_samples * sizeof(sample_t));
    parse_text_records(text_records, &num_records, &records);
    CU_ASSERT_EQUAL_FATAL(num_records, 7);
    ret = tree_sequence_initialise(&ts);
    CU_ASSERT_EQUAL_FATAL(ret, 0);
    ret = tree_sequence_load_records(&ts, num_samples, samples, num_records, records,
            0, NULL, 0, NULL, 0, NULL);
    CU_ASSERT_EQUAL(ret, 0);
    verify_leaf_counts(&ts, num_tests, tests);
    verify_leaf_sets(&ts);

    tree_sequence_free(&ts);
    free_local_records(num_records, records);
}

static void
test_tree_sequence_bad_records(void)
{
    int ret = 0;

    const char * text_records =
        "2 10 4 2,3 0.071 0\n"
        "0 2  5 1,3 0.090 0\n"
        "2 10 5 1,4 0.090 0\n"
        "0 7  6 0,5 0.170 0\n"
        "7 10 7 0,5 0.202 0\n"
        "0 2  8 2,6 0.253 0";
    size_t num_records;
    size_t num_trees = 3;
    size_t num_nodes = 9;
    tree_sequence_t ts;
    coalescence_record_t *records;
    size_t num_samples = 4;
    sample_t samples[num_samples];
    uint32_t parents[] = {
        6, 5, 8, 5, MSP_NULL_NODE, 6, 8, MSP_NULL_NODE, MSP_NULL_NODE,
        6, 5, 4, 4, 5, 6, MSP_NULL_NODE, MSP_NULL_NODE, MSP_NULL_NODE,
        7, 5, 4, 4, 5, 7, MSP_NULL_NODE, MSP_NULL_NODE, MSP_NULL_NODE,
    };

    memset(samples, 0, num_samples * sizeof(sample_t));
    parse_text_records(text_records, &num_records, &records);
    CU_ASSERT_EQUAL_FATAL(num_records, 6);

    /* Inconsistent times for nodes */
    records[2].time = 0.5;
    ret = tree_sequence_initialise(&ts);
    CU_ASSERT_EQUAL_FATAL(ret, 0);
    ret = tree_sequence_load_records(&ts, num_samples, samples, num_records, records,
            0, NULL, 0, NULL, 0, NULL);
    CU_ASSERT_EQUAL(ret, MSP_ERR_INCONSISTENT_NODE_TIMES);
    tree_sequence_free(&ts);
    records[2].time = 0.090;
    verify_trees(num_samples, samples, num_records, records, num_trees, num_nodes, parents, 0, NULL);

    /* Inconsistent population IDs for nodes */
    records[2].population_id = 1;
    ret = tree_sequence_initialise(&ts);
    CU_ASSERT_EQUAL_FATAL(ret, 0);
    ret = tree_sequence_load_records(&ts, num_samples, samples, num_records, records,
            0, NULL, 0, NULL, 0, NULL);
    CU_ASSERT_EQUAL(ret, MSP_ERR_INCONSISTENT_POPULATION_IDS);
    tree_sequence_free(&ts);
    records[2].population_id = 0;
    verify_trees(num_samples, samples, num_records, records, num_trees, num_nodes, parents, 0, NULL);

    /* Left value greater than right */
    records[0].left = 10.0;
    ret = tree_sequence_initialise(&ts);
    CU_ASSERT_EQUAL_FATAL(ret, 0);
    ret = tree_sequence_load_records(&ts, num_samples, samples, num_records, records,
            0, NULL, 0, NULL, 0, NULL);
    CU_ASSERT_EQUAL(ret, MSP_ERR_BAD_RECORD_INTERVAL);
    tree_sequence_free(&ts);
    records[0].left = 2.0;
    verify_trees(num_samples, samples, num_records, records, num_trees, num_nodes, parents, 0, NULL);

    /* Children equal */
    records[3].children[1] = 0;
    ret = tree_sequence_initialise(&ts);
    CU_ASSERT_EQUAL_FATAL(ret, 0);
    ret = tree_sequence_load_records(&ts, num_samples, samples, num_records, records,
            0, NULL, 0, NULL, 0, NULL);
    CU_ASSERT_EQUAL(ret, MSP_ERR_UNSORTED_CHILDREN);
    tree_sequence_free(&ts);
    records[3].children[1] = 5;
    verify_trees(num_samples, samples, num_records, records, num_trees, num_nodes, parents, 0, NULL);

    /* Children not sorted */
    records[3].children[0] = 5;
    records[3].children[1] = 0;
    ret = tree_sequence_initialise(&ts);
    CU_ASSERT_EQUAL_FATAL(ret, 0);
    ret = tree_sequence_load_records(&ts, num_samples, samples, num_records, records,
            0, NULL, 0, NULL, 0, NULL);
    CU_ASSERT_EQUAL(ret, MSP_ERR_UNSORTED_CHILDREN);
    tree_sequence_free(&ts);
    records[3].children[0] = 0;
    records[3].children[1] = 5;
    verify_trees(num_samples, samples, num_records, records, num_trees, num_nodes, parents, 0, NULL);

    /* Make a gap between adjacent records */
    records[1].right = 1;
<<<<<<< HEAD
    ret = tree_sequence_initialise(&ts);
    CU_ASSERT_EQUAL_FATAL(ret, 0);
    ret = tree_sequence_load_records(&ts, num_samples, samples, num_records, records,
            0, NULL, 0, NULL, 0, NULL);
    CU_ASSERT_EQUAL(ret, MSP_ERR_BAD_COALESCENCE_RECORDS);
=======
    ret = tree_sequence_load_records(&ts, num_records, records);
    CU_ASSERT_EQUAL(ret, MSP_ERR_BAD_COALESCENCE_RECORD_NONMATCHING_RIGHT);
>>>>>>> 8a894a99
    tree_sequence_free(&ts);
    records[1].right = 2;
    verify_trees(num_samples, samples, num_records, records, num_trees, num_nodes, parents, 0, NULL);

    /* Make a gap in the middle of the sequence */
    records[0].left = 7;
    records[2].left = 7;
    records[3].right = 2;
<<<<<<< HEAD
    ret = tree_sequence_initialise(&ts);
    CU_ASSERT_EQUAL_FATAL(ret, 0);
    ret = tree_sequence_load_records(&ts, num_samples, samples, num_records, records,
            0, NULL, 0, NULL, 0, NULL);
    CU_ASSERT_EQUAL(ret, MSP_ERR_BAD_COALESCENCE_RECORDS);
=======
    ret = tree_sequence_load_records(&ts, num_records, records);
    CU_ASSERT_EQUAL(ret, MSP_ERR_BAD_COALESCENCE_RECORD_NONMATCHING_RIGHT);
>>>>>>> 8a894a99
    tree_sequence_free(&ts);
    records[0].left = 2;
    records[2].left = 2;
    records[3].right = 7;
    verify_trees(num_samples, samples, num_records, records, num_trees, num_nodes, parents, 0, NULL);

    /* Make a gap before the last tree */
    records[4].left = 8;
<<<<<<< HEAD
    ret = tree_sequence_initialise(&ts);
    CU_ASSERT_EQUAL_FATAL(ret, 0);
    ret = tree_sequence_load_records(&ts, num_samples, samples, num_records, records,
            0, NULL, 0, NULL, 0, NULL);
    CU_ASSERT_EQUAL(ret, MSP_ERR_BAD_COALESCENCE_RECORDS);
=======
    ret = tree_sequence_load_records(&ts, num_records, records);
    CU_ASSERT_EQUAL(ret, MSP_ERR_BAD_COALESCENCE_RECORD_NONMATCHING_RIGHT);
>>>>>>> 8a894a99
    tree_sequence_free(&ts);
    records[4].left = 7;
    verify_trees(num_samples, samples, num_records, records, num_trees, num_nodes, parents, 0, NULL);

    /* Add an extra record to the first tree */
    records[4].left = 2;
<<<<<<< HEAD
    ret = tree_sequence_initialise(&ts);
    CU_ASSERT_EQUAL_FATAL(ret, 0);
    ret = tree_sequence_load_records(&ts, num_samples, samples, num_records, records,
            0, NULL, 0, NULL, 0, NULL);
    CU_ASSERT_EQUAL(ret, MSP_ERR_BAD_COALESCENCE_RECORDS);
=======
    ret = tree_sequence_load_records(&ts, num_records, records);
    CU_ASSERT_EQUAL(ret, MSP_ERR_BAD_COALESCENCE_RECORD_NONMATCHING_RIGHT);
>>>>>>> 8a894a99
    tree_sequence_free(&ts);
    records[4].left = 7;
    verify_trees(num_samples, samples, num_records, records, num_trees, num_nodes, parents, 0, NULL);

    ret = tree_sequence_initialise(&ts);
    CU_ASSERT_EQUAL_FATAL(ret, 0);
    ret = tree_sequence_load_records(&ts, num_samples, samples, num_records, records,
            0, NULL, 0, NULL, 0, NULL);
    CU_ASSERT_EQUAL(ret, 0);
    tree_sequence_free(&ts);

    free_local_records(num_records, records);
}

static void
verify_tree_diffs(tree_sequence_t *ts)
{
    int ret;
    tree_diff_iterator_t iter;
    sparse_tree_t tree;
    node_record_t *record, *records_out, *records_in;
    size_t num_nodes = tree_sequence_get_num_nodes(ts);
    size_t j, k, num_in, num_out, num_trees;
    double length, t, x;
    sample_t sample;
    uint32_t u;
    uint32_t *pi = malloc(num_nodes * sizeof(uint32_t));
    double *tau = malloc(num_nodes * sizeof(double));
    int first_tree;

    CU_ASSERT_FATAL(pi != NULL);
    CU_ASSERT_FATAL(tau != NULL);
    for (j = 0; j < num_nodes; j++) {
        pi[j] = MSP_NULL_NODE;
        tau[j] = 0.0;
    }
    ret = tree_diff_iterator_alloc(&iter, ts);
    CU_ASSERT_EQUAL_FATAL(ret, 0);
    ret = sparse_tree_alloc(&tree, ts, 0);
    CU_ASSERT_EQUAL_FATAL(ret, 0);
    ret = sparse_tree_first(&tree);
    CU_ASSERT_EQUAL_FATAL(ret, 1);
    tree_diff_iterator_print_state(&iter, _devnull);
    for (j = 0; j < tree_sequence_get_sample_size(ts); j++) {
        ret = tree_sequence_get_sample(ts, j, &sample);
        CU_ASSERT_EQUAL(ret, 0);
        tau[j] = sample.time;
    }

    first_tree = 1;
    x = 0.0;
    num_trees = 0;
    while ((ret = tree_diff_iterator_next(
                &iter, &length, &records_out, &records_in)) == 1) {
        tree_diff_iterator_print_state(&iter, _devnull);
        num_trees++;
        record = records_out;
        num_out = 0;
        while (record != NULL) {
            for (k = 0; k < record->num_children; k++) {
                pi[record->children[k]] = MSP_NULL_NODE;
            }
            tau[record->node] = 0;
            num_out += record->num_children - 1;
            record = record->next;
        }
        record = records_in;
        num_in = 0;
        while (record != NULL) {
            for (k = 0; k < record->num_children; k++) {
                pi[record->children[k]] = record->node;
            }
            tau[record->node] = record->time;
            num_in += record->num_children - 1;
            record = record->next;
        }
        if (first_tree) {
            CU_ASSERT_EQUAL(num_in, tree_sequence_get_sample_size(ts) - 1);
        } else {
            CU_ASSERT_EQUAL(num_in, num_out);
        }
        /* Now check against the sparse tree iterator. */
        for (j = 0; j < num_nodes; j++) {
            ret = sparse_tree_get_parent(&tree, j, &u);
            CU_ASSERT_EQUAL(ret, 0);
            CU_ASSERT_EQUAL(pi[j], u);
            ret = sparse_tree_get_time(&tree, j, &t);
            CU_ASSERT_EQUAL(ret, 0);
            CU_ASSERT_EQUAL(tau[j], t);
        }
        CU_ASSERT_EQUAL(tree.left, x);
        x += length;
        CU_ASSERT_EQUAL(tree.right, x);
        first_tree = 0;
        ret = sparse_tree_next(&tree);
        if (num_trees < tree_sequence_get_num_trees(ts)) {
            CU_ASSERT_EQUAL(ret, 1);
        } else {
            CU_ASSERT_EQUAL(ret, 0);
        }
    }
    if (num_trees != tree_sequence_get_num_trees(ts)) {
        printf("ERROR: %d %d\n", (int) num_trees, (int) tree_sequence_get_num_trees(ts));
    }
    CU_ASSERT_EQUAL(num_trees, tree_sequence_get_num_trees(ts));
    CU_ASSERT_EQUAL_FATAL(ret, 0);
    ret = sparse_tree_next(&tree);
    CU_ASSERT_EQUAL(ret, 0);
    ret = tree_diff_iterator_free(&iter);
    CU_ASSERT_EQUAL_FATAL(ret, 0);
    ret = sparse_tree_free(&tree);
    CU_ASSERT_EQUAL_FATAL(ret, 0);

    free(pi);
    free(tau);
}

static void
test_tree_sequence_diff_iter(void)
{
    int ret;
    const char * text_records =
        "2 10 4 2,3 0.071 0\n"
        "0 2  5 1,3 0.090 0\n"
        "2 10 5 1,4 0.090 0\n"
        "0 7  6 0,5 0.170 0\n"
        "7 10 7 0,5 0.202 0\n"
        "0 2  8 2,6 0.253 0";
    size_t num_records;
    size_t num_samples = 4;
    sample_t samples[num_samples];
    coalescence_record_t *records;
    tree_sequence_t ts;

    memset(samples, 0, num_samples * sizeof(sample_t));
    parse_text_records(text_records, &num_records, &records);
    CU_ASSERT_EQUAL_FATAL(num_records, 6);
    ret = tree_sequence_initialise(&ts);
    CU_ASSERT_EQUAL_FATAL(ret, 0);
    ret = tree_sequence_load_records(&ts, num_samples, samples, num_records, records,
            0, NULL, 0, NULL, 0, NULL);
    CU_ASSERT_EQUAL_FATAL(ret, 0);

    verify_tree_diffs(&ts);

    ret = tree_sequence_free(&ts);
    CU_ASSERT_EQUAL(ret, 0);
    free_local_records(num_records, records);
}

static void
test_nonbinary_tree_sequence_diff_iter(void)
{
    int ret;
    const char * text_records =
        "0	100	8	0,1,2,3	0.01	0\n"
        "0	100	9	6,8	    0.068   0\n"
        "0	17	10	4,5,7	0.2	    0\n"
        "17	100	10	4,7	    0.2	    0\n"
        "17	100	11	5,9	    0.279   0\n"
        "0	17	12	9,10	0.405   0\n"
        "17	100	12	10,11	0.405   0";
    size_t num_records;
    coalescence_record_t *records;
    size_t num_samples = 8;
    sample_t samples[num_samples];
    tree_sequence_t ts;

    memset(samples, 0, num_samples * sizeof(sample_t));
    parse_text_records(text_records, &num_records, &records);
    CU_ASSERT_EQUAL_FATAL(num_records, 7);
    ret = tree_sequence_initialise(&ts);
    CU_ASSERT_EQUAL_FATAL(ret, 0);
    ret = tree_sequence_load_records(&ts, num_samples, samples, num_records, records,
            0, NULL, 0, NULL, 0, NULL);
    CU_ASSERT_EQUAL_FATAL(ret, 0);
    CU_ASSERT_EQUAL_FATAL(tree_sequence_get_sample_size(&ts), num_samples);

    verify_tree_diffs(&ts);

    ret = tree_sequence_free(&ts);
    CU_ASSERT_EQUAL(ret, 0);
    free_local_records(num_records, records);
}

static void
test_unary_tree_sequence_diff_iter(void)
{
    int ret;
    const char * text_records =
        "2 10 4 2,3 0.071 0\n"
        "0 2  5 1,3 0.090 0\n"
        "2 10 5 1,4 0.090 0\n"
        "0 7  6 0,5 0.170 0\n"
        "7 10 7 0,5 0.202 0\n"
        "0 2  7 2   0.202 0\n"
        "0 2  8 6,7 0.253 0\n"
        "2 7  8 6   0.253 0";
    size_t num_records;
    coalescence_record_t *records;
    size_t num_samples = 4;
    sample_t samples[num_samples];
    tree_sequence_t ts;

    memset(samples, 0, num_samples * sizeof(sample_t));
    parse_text_records(text_records, &num_records, &records);
    CU_ASSERT_EQUAL_FATAL(num_records, 8);
    ret = tree_sequence_initialise(&ts);
    CU_ASSERT_EQUAL_FATAL(ret, 0);
    ret = tree_sequence_load_records(&ts, num_samples, samples, num_records, records,
            0, NULL, 0, NULL, 0, NULL);
    CU_ASSERT_EQUAL_FATAL(ret, 0);

    verify_tree_diffs(&ts);

    ret = tree_sequence_free(&ts);
    CU_ASSERT_EQUAL(ret, 0);
    free_local_records(num_records, records);
}

static void
test_diff_iter_from_examples(void)
{
    tree_sequence_t **examples = get_example_tree_sequences(1);
    uint32_t j;

    CU_ASSERT_FATAL(examples != NULL);
    for (j = 0; examples[j] != NULL; j++) {
        verify_tree_diffs(examples[j]);
        tree_sequence_free(examples[j]);
        free(examples[j]);
    }
    free(examples);
}

static void
test_tree_iter_from_examples(void)
{

    tree_sequence_t **examples = get_example_tree_sequences(1);
    uint32_t j;

    CU_ASSERT_FATAL(examples != NULL);
    for (j = 0; examples[j] != NULL; j++) {
        verify_trees_consistent(examples[j]);
        tree_sequence_free(examples[j]);
        free(examples[j]);
    }
    free(examples);
}

static void
test_leaf_sets_from_examples(void)
{
    tree_sequence_t **examples = get_example_tree_sequences(1);
    uint32_t j;

    CU_ASSERT_FATAL(examples != NULL);
    for (j = 0; examples[j] != NULL; j++) {
        verify_leaf_sets(examples[j]);
        tree_sequence_free(examples[j]);
        free(examples[j]);
    }
    free(examples);
}

static void
test_tree_equals_from_examples(void)
{
    tree_sequence_t **examples = get_example_tree_sequences(1);
    uint32_t j;

    CU_ASSERT_FATAL(examples != NULL);
    for (j = 0; examples[j] != NULL; j++) {
        verify_tree_equals(examples[j]);
        tree_sequence_free(examples[j]);
        free(examples[j]);
    }
    free(examples);
}

static void
test_next_prev_from_examples(void)
{

    tree_sequence_t **examples = get_example_tree_sequences(1);
    uint32_t j;

    CU_ASSERT_FATAL(examples != NULL);
    for (j = 0; examples[j] != NULL; j++) {
        verify_tree_next_prev(examples[j]);
        tree_sequence_free(examples[j]);
        free(examples[j]);
    }
    free(examples);
}

static void
verify_hapgen(tree_sequence_t *ts)
{
    int ret;
    hapgen_t hapgen;
    char *haplotype;
    size_t sample_size = tree_sequence_get_sample_size(ts);
    size_t num_mutations = tree_sequence_get_num_mutations(ts);
    size_t j;

    ret = hapgen_alloc(&hapgen, ts);
    CU_ASSERT_EQUAL_FATAL(ret, 0);
    hapgen_print_state(&hapgen, _devnull);

    for (j = 0; j < sample_size; j++) {
        ret = hapgen_get_haplotype(&hapgen, j, &haplotype);
        CU_ASSERT_EQUAL(ret, 0);
        CU_ASSERT_EQUAL(strlen(haplotype), num_mutations);
    }
    for (j = sample_size; j < sample_size + 10; j++) {
        ret = hapgen_get_haplotype(&hapgen, j, &haplotype);
        CU_ASSERT_EQUAL(ret, MSP_ERR_OUT_OF_BOUNDS);
    }
    ret = hapgen_free(&hapgen);
    CU_ASSERT_EQUAL_FATAL(ret, 0);
}

static void
test_hapgen_from_examples(void)
{
    tree_sequence_t **examples = get_example_tree_sequences(1);
    uint32_t j;

    CU_ASSERT_FATAL(examples != NULL);
    for (j = 0; examples[j] != NULL; j++) {
        verify_hapgen(examples[j]);
        tree_sequence_free(examples[j]);
        free(examples[j]);
    }
    free(examples);
}

static void
verify_ld(tree_sequence_t *ts)
{
    int ret;
    size_t num_mutations = tree_sequence_get_num_mutations(ts);
    mutation_t *mutations;
    ld_calc_t ld_calc;
    double *r2, *r2_prime, x;
    size_t j, num_r2_values;
    double eps = 1e-6;

    r2 = malloc(num_mutations * sizeof(double));
    r2_prime = malloc(num_mutations * sizeof(double));
    CU_ASSERT_FATAL(r2 != NULL);

    ret = ld_calc_alloc(&ld_calc, ts);
    CU_ASSERT_EQUAL_FATAL(ret, 0);
    ld_calc_print_state(&ld_calc, _devnull);

    ret = tree_sequence_get_mutations(ts, &mutations);
    CU_ASSERT_EQUAL_FATAL(ret, 0);

    for (j = 0; j < num_mutations; j++) {
        ret = ld_calc_get_r2(&ld_calc, j, j, &x);
        CU_ASSERT_EQUAL_FATAL(ret, 0);
        CU_ASSERT_DOUBLE_EQUAL_FATAL(x, 1.0, eps);
    }

    if (num_mutations > 0) {
        /* Some checks in the forward direction */
        ret = ld_calc_get_r2_array(&ld_calc, 0, MSP_DIR_FORWARD,
                num_mutations, DBL_MAX, r2, &num_r2_values);
        CU_ASSERT_EQUAL_FATAL(ret, 0);
        CU_ASSERT_EQUAL_FATAL(num_r2_values, num_mutations - 1);
        ld_calc_print_state(&ld_calc, _devnull);

        ret = ld_calc_get_r2_array(&ld_calc, num_mutations - 2, MSP_DIR_FORWARD,
                num_mutations, DBL_MAX, r2_prime, &num_r2_values);
        CU_ASSERT_EQUAL_FATAL(ret, 0);
        CU_ASSERT_EQUAL_FATAL(num_r2_values, 1);
        ld_calc_print_state(&ld_calc, _devnull);

        ret = ld_calc_get_r2_array(&ld_calc, 0, MSP_DIR_FORWARD,
                num_mutations, DBL_MAX, r2_prime, &num_r2_values);
        CU_ASSERT_EQUAL_FATAL(ret, 0);
        CU_ASSERT_EQUAL_FATAL(num_r2_values, num_mutations - 1);
        ld_calc_print_state(&ld_calc, _devnull);

        for (j = 0; j < num_r2_values; j++) {
            CU_ASSERT_EQUAL_FATAL(r2[j], r2_prime[j]);
            ret = ld_calc_get_r2(&ld_calc, 0, j + 1, &x);
            CU_ASSERT_EQUAL_FATAL(ret, 0);
            CU_ASSERT_DOUBLE_EQUAL_FATAL(r2[j], x, eps);
        }

        /* Some checks in the reverse direction */
        ret = ld_calc_get_r2_array(&ld_calc, num_mutations - 1,
                MSP_DIR_REVERSE, num_mutations, DBL_MAX,
                r2, &num_r2_values);
        CU_ASSERT_EQUAL_FATAL(ret, 0);
        CU_ASSERT_EQUAL_FATAL(num_r2_values, num_mutations - 1);
        ld_calc_print_state(&ld_calc, _devnull);

        ret = ld_calc_get_r2_array(&ld_calc, 1, MSP_DIR_REVERSE,
                num_mutations, DBL_MAX, r2_prime, &num_r2_values);
        CU_ASSERT_EQUAL_FATAL(ret, 0);
        CU_ASSERT_EQUAL_FATAL(num_r2_values, 1);
        ld_calc_print_state(&ld_calc, _devnull);

        ret = ld_calc_get_r2_array(&ld_calc, num_mutations - 1,
                MSP_DIR_REVERSE, num_mutations, DBL_MAX,
                r2_prime, &num_r2_values);
        CU_ASSERT_EQUAL_FATAL(ret, 0);
        CU_ASSERT_EQUAL_FATAL(num_r2_values, num_mutations - 1);
        ld_calc_print_state(&ld_calc, _devnull);

        for (j = 0; j < num_r2_values; j++) {
            CU_ASSERT_EQUAL_FATAL(r2[j], r2_prime[j]);
            ret = ld_calc_get_r2(&ld_calc, num_mutations - 1,
                    num_mutations - j - 2, &x);
            CU_ASSERT_EQUAL_FATAL(ret, 0);
            CU_ASSERT_DOUBLE_EQUAL_FATAL(r2[j], x, eps);
        }

        /* Check some error conditions */
        ret = ld_calc_get_r2_array(&ld_calc, 0, 0, num_mutations, DBL_MAX,
            r2, &num_r2_values);
        CU_ASSERT_EQUAL(ret, MSP_ERR_BAD_PARAM_VALUE);
    }

    if (num_mutations > 3) {
        /* Check for some basic distance calculations */
        j = num_mutations / 2;
        x = mutations[j + 1].position - mutations[j].position;
        ret = ld_calc_get_r2_array(&ld_calc, j, MSP_DIR_FORWARD, num_mutations,
                x, r2, &num_r2_values);
        CU_ASSERT_EQUAL_FATAL(ret, 0);
        CU_ASSERT_EQUAL_FATAL(num_r2_values, 1);

        x = mutations[j].position - mutations[j - 1].position;
        ret = ld_calc_get_r2_array(&ld_calc, j, MSP_DIR_REVERSE, num_mutations,
                x, r2, &num_r2_values);
        CU_ASSERT_EQUAL_FATAL(ret, 0);
        CU_ASSERT_EQUAL_FATAL(num_r2_values, 1);
    }

    /* Check some error conditions */
    for (j = num_mutations; j < num_mutations + 2; j++) {
        ret = ld_calc_get_r2_array(&ld_calc, j, MSP_DIR_FORWARD,
                num_mutations, DBL_MAX, r2, &num_r2_values);
        CU_ASSERT_EQUAL(ret, MSP_ERR_OUT_OF_BOUNDS);
        ret = ld_calc_get_r2(&ld_calc, j, 0, r2);
        CU_ASSERT_EQUAL(ret, MSP_ERR_OUT_OF_BOUNDS);
        ret = ld_calc_get_r2(&ld_calc, 0, j, r2);
        CU_ASSERT_EQUAL(ret, MSP_ERR_OUT_OF_BOUNDS);
    }

    ld_calc_free(&ld_calc);
    free(r2);
    free(r2_prime);
}

static void
test_ld_from_examples(void)
{
    tree_sequence_t **examples = get_example_tree_sequences(1);
    uint32_t j;

    CU_ASSERT_FATAL(examples != NULL);
    for (j = 0; examples[j] != NULL; j++) {
        verify_ld(examples[j]);
        tree_sequence_free(examples[j]);
        free(examples[j]);
    }
    free(examples);
}

static void
verify_vargen(tree_sequence_t *ts)
{
    int ret;
    vargen_t vargen;
    mutation_t *mut;
    size_t sample_size = tree_sequence_get_sample_size(ts);
    size_t num_mutations = tree_sequence_get_num_mutations(ts);
    char *genotypes = malloc((sample_size + 1) * sizeof(char));
    size_t j, k;

    CU_ASSERT_FATAL(genotypes != NULL);
    ret = vargen_alloc(&vargen, ts, 0);
    CU_ASSERT_EQUAL_FATAL(ret, 0);
    vargen_print_state(&vargen, _devnull);
    j = 0;
    while ((ret = vargen_next(&vargen, &mut, genotypes)) == 1) {
        CU_ASSERT_EQUAL(mut->index, j);
        for (k = 0; k < sample_size; k++) {
            CU_ASSERT(genotypes[k] == 0 || genotypes[k] == 1);
        }
        j++;
    }
    CU_ASSERT_EQUAL_FATAL(ret, 0);
    CU_ASSERT_EQUAL(j, num_mutations);
    CU_ASSERT_EQUAL_FATAL(vargen_next(&vargen, &mut, genotypes), 0);
    ret = vargen_free(&vargen);
    CU_ASSERT_EQUAL_FATAL(ret, 0);

    ret = vargen_alloc(&vargen, ts, MSP_GENOTYPES_AS_CHAR);
    CU_ASSERT_EQUAL_FATAL(ret, 0);
    vargen_print_state(&vargen, _devnull);
    j = 0;
    genotypes[sample_size] = '\0';
    while ((ret = vargen_next(&vargen, &mut, genotypes)) == 1) {
        CU_ASSERT_EQUAL(mut->index, j);
        for (k = 0; k < sample_size; k++) {
            CU_ASSERT(genotypes[k] == '0' || genotypes[k] == '1');
        }
        CU_ASSERT_EQUAL_FATAL(genotypes[sample_size], '\0');
        j++;
    }
    CU_ASSERT_EQUAL_FATAL(ret, 0);
    CU_ASSERT_EQUAL(j, num_mutations);
    CU_ASSERT_EQUAL_FATAL(vargen_next(&vargen, &mut, genotypes), 0);
    ret = vargen_free(&vargen);
    CU_ASSERT_EQUAL_FATAL(ret, 0);

    free(genotypes);
}

static void
verify_stats(tree_sequence_t *ts)
{
    int ret;
    uint32_t sample_size = tree_sequence_get_sample_size(ts);
    uint32_t *samples = malloc(sample_size * sizeof(uint32_t));
    uint32_t j;
    double pi;

    CU_ASSERT_FATAL(samples != NULL);

    ret = tree_sequence_get_pairwise_diversity(ts, NULL, 0, &pi);
    CU_ASSERT_EQUAL_FATAL(ret, MSP_ERR_BAD_PARAM_VALUE);
    ret = tree_sequence_get_pairwise_diversity(ts, NULL, 1, &pi);
    CU_ASSERT_EQUAL_FATAL(ret, MSP_ERR_BAD_PARAM_VALUE);
    ret = tree_sequence_get_pairwise_diversity(ts, NULL, sample_size + 1, &pi);
    CU_ASSERT_EQUAL_FATAL(ret, MSP_ERR_BAD_PARAM_VALUE);

    for (j = 0; j < sample_size; j++) {
        samples[j] = j;
    }
    for (j = 2; j < sample_size; j++) {
        ret = tree_sequence_get_pairwise_diversity(ts, samples, j, &pi);
        CU_ASSERT_EQUAL_FATAL(ret, 0);
        CU_ASSERT_TRUE(pi >= 0);
    }
    free(samples);
}

static void
test_vargen_from_examples(void)
{
    tree_sequence_t **examples = get_example_tree_sequences(1);
    uint32_t j;

    CU_ASSERT_FATAL(examples != NULL);
    for (j = 0; examples[j] != NULL; j++) {
        verify_vargen(examples[j]);
        tree_sequence_free(examples[j]);
        free(examples[j]);
    }
    free(examples);
}

static void
test_stats_from_examples(void)
{
    tree_sequence_t **examples = get_example_tree_sequences(1);
    uint32_t j;

    CU_ASSERT_FATAL(examples != NULL);
    for (j = 0; examples[j] != NULL; j++) {
        verify_stats(examples[j]);
        tree_sequence_free(examples[j]);
        free(examples[j]);
    }
    free(examples);
}

static void
verify_simplify_properties(tree_sequence_t *ts, tree_sequence_t *subset,
        uint32_t *samples, uint32_t num_samples)
{
    int ret;
    sample_t s1, s2;
    sparse_tree_t full_tree, subset_tree;
    mutation_t *mut;
    uint32_t j, k, u, mrca1, mrca2;
    double tmrca1, tmrca2;
    size_t total_mutations;

    CU_ASSERT_EQUAL(
        tree_sequence_get_sequence_length(ts),
        tree_sequence_get_sequence_length(subset));
    CU_ASSERT(
        tree_sequence_get_num_nodes(ts) >= tree_sequence_get_num_nodes(subset));
    CU_ASSERT_EQUAL(tree_sequence_get_sample_size(subset), num_samples);

    /* Check the sample properties */
    for (j = 0; j < num_samples; j++) {
        ret = tree_sequence_get_sample(ts, samples[j], &s1);
        CU_ASSERT_EQUAL_FATAL(ret, 0);
        ret = tree_sequence_get_sample(subset, j, &s2);
        CU_ASSERT_EQUAL_FATAL(ret, 0);
        CU_ASSERT_EQUAL_FATAL(s1.population_id, s2.population_id);
        CU_ASSERT_EQUAL_FATAL(s1.time, s2.time);
    }
    /* Check the pairwise MRCAs */
    ret = sparse_tree_alloc(&full_tree, ts, 0);
    CU_ASSERT_EQUAL(ret, 0);
    ret = sparse_tree_alloc(&subset_tree, subset, 0);
    CU_ASSERT_EQUAL(ret, 0);
    ret = sparse_tree_first(&full_tree);
    CU_ASSERT_EQUAL(ret, 1);
    ret = sparse_tree_first(&subset_tree);
    CU_ASSERT_EQUAL(ret, 1);

    total_mutations = 0;
    while (1) {
        while (full_tree.right <= subset_tree.right) {
            for (j = 0; j < num_samples; j++) {
                for (k = j + 1; k < num_samples; k++) {
                    ret = sparse_tree_get_mrca(&full_tree, samples[j], samples[k],
                            &mrca1);
                    CU_ASSERT_EQUAL_FATAL(ret, 0);
                    ret = sparse_tree_get_time(&full_tree, mrca1, &tmrca1);
                    CU_ASSERT_EQUAL_FATAL(ret, 0);
                    ret = sparse_tree_get_mrca(&subset_tree, j, k, &mrca2);
                    CU_ASSERT_EQUAL_FATAL(ret, 0);
                    ret = sparse_tree_get_time(&subset_tree, mrca2, &tmrca2);
                    CU_ASSERT_EQUAL_FATAL(ret, 0);
                    CU_ASSERT_EQUAL(tmrca1, tmrca2);
                }
            }
            ret = sparse_tree_next(&full_tree);
            CU_ASSERT_FATAL(ret >= 0);
            if (ret != 1) {
                break;
            }
        }
        /* Check the mutations in this tree */
        for (j = 0; j < subset_tree.num_mutations; j++) {
            mut = &subset_tree.mutations[j];
            CU_ASSERT(subset_tree.left <= mut->position);
            CU_ASSERT(mut->position < subset_tree.right);
            for (k = 0; k < mut->num_nodes; k++) {
                ret = sparse_tree_get_parent(&subset_tree, mut->nodes[k], &u);
                CU_ASSERT_EQUAL(ret, 0);
                CU_ASSERT_FATAL(u != MSP_NULL_NODE);
            }
            total_mutations++;
        }
        ret = sparse_tree_next(&subset_tree);
        if (ret != 1) {
            break;
        }
    }
    CU_ASSERT_EQUAL_FATAL(ret, 0);
    CU_ASSERT_EQUAL(tree_sequence_get_num_mutations(subset), total_mutations);

    sparse_tree_free(&subset_tree);
    sparse_tree_free(&full_tree);

    /* Check some other operations on the subset */
    verify_vargen(subset);
    verify_hapgen(subset);
}

static void
verify_simplify(tree_sequence_t *ts)
{
    int ret;
    uint32_t n = tree_sequence_get_sample_size(ts);
    uint32_t sample_sizes[] = {2, 3, n / 2, n - 1, n};
    size_t j;
    uint32_t *sample = malloc(n * sizeof(uint32_t));
    tree_sequence_t subset;
    int flags = MSP_FILTER_ROOT_MUTATIONS;

    CU_ASSERT_FATAL(sample != NULL);
    for (j = 0; j < n; j++) {
        sample[j] = j;
    }
    ret = tree_sequence_initialise(&subset);
    CU_ASSERT_EQUAL_FATAL(ret, 0);
    for (j = 0; j < sizeof(sample_sizes) / sizeof(uint32_t); j++) {
        if (sample_sizes[j] > 1 && sample_sizes[j] <= n) {
            ret = tree_sequence_simplify(ts, sample, sample_sizes[j], flags, &subset);
            CU_ASSERT_EQUAL_FATAL(ret, 0);
            verify_simplify_properties(ts, &subset, sample, sample_sizes[j]);
        }
    }
    tree_sequence_free(&subset);
    free(sample);
}

static void
verify_simplify_errors(tree_sequence_t *ts)
{
    int ret;
    uint32_t n = tree_sequence_get_sample_size(ts);
    tree_sequence_t subset;
    uint32_t sample[] = {0, 1, 2, 3};

    ret = tree_sequence_simplify(ts, sample, 0, 0, &subset);
    CU_ASSERT_EQUAL_FATAL(ret, MSP_ERR_BAD_PARAM_VALUE);
    ret = tree_sequence_simplify(ts, sample, 1, 0, &subset);
    CU_ASSERT_EQUAL_FATAL(ret, MSP_ERR_BAD_PARAM_VALUE);
    sample[1] = n;
    ret = tree_sequence_simplify(ts, sample, 2, 0, &subset);
    CU_ASSERT_EQUAL_FATAL(ret, MSP_ERR_BAD_SAMPLES);
    sample[0] = 0;
    sample[1] = 0;
    ret = tree_sequence_simplify(ts, sample, 2, 0, &subset);
    CU_ASSERT_EQUAL_FATAL(ret, MSP_ERR_DUPLICATE_SAMPLE);

}

static void
test_simplify_from_examples(void)
{
    tree_sequence_t **examples = get_example_tree_sequences(1);
    uint32_t j;

    CU_ASSERT_FATAL(examples != NULL);
    for (j = 0; examples[j] != NULL; j++) {
        verify_simplify(examples[j]);
        verify_simplify_errors(examples[j]);
        tree_sequence_free(examples[j]);
        free(examples[j]);
    }
    free(examples);
}

static void
verify_newick(tree_sequence_t *ts, bool should_fail)
{
    newick_converter_t nc;
    double length;
    char *tree;
    int ret;

    ret = newick_converter_alloc(&nc, ts, 1, 1);
    CU_ASSERT_EQUAL_FATAL(ret, 0);

    while ((ret = newick_converter_next(&nc, &length, &tree)) == 1) {
        CU_ASSERT(length > 0);
        newick_converter_print_state(&nc, _devnull);
        CU_ASSERT_FATAL(tree != NULL);
        CU_ASSERT(strlen(tree) > 0);
    }
    if (should_fail) {
        CU_ASSERT_EQUAL(ret, MSP_ERR_NONBINARY_NEWICK);
    } else {
        CU_ASSERT_EQUAL(ret, 0);
    }
    newick_converter_free(&nc);
}

static void
test_newick_from_examples(void)
{
    tree_sequence_t **examples = get_example_tree_sequences(0);
    uint32_t j;

    CU_ASSERT_FATAL(examples != NULL);
    for (j = 0; examples[j] != NULL; j++) {
        verify_newick(examples[j], false);
        tree_sequence_free(examples[j]);
        free(examples[j]);
    }
    free(examples);

    examples = get_example_nonbinary_tree_sequences();
    for (j = 0; examples[j] != NULL; j++) {
        verify_newick(examples[j], true);
        tree_sequence_free(examples[j]);
        free(examples[j]);
    }
    free(examples);
}

static void
verify_tree_sequences_equal(tree_sequence_t *ts1, tree_sequence_t *ts2,
        int check_provenance_strings)
{
    int ret, err1, err2;
    size_t j, k, nps1, nps2;
    sample_t sample1, sample2;
    coalescence_record_t r1, r2;
    char **ps1, **ps2;
    size_t num_mutations = tree_sequence_get_num_mutations(ts1);
    mutation_t *mutations_1, *mutations_2;
    sparse_tree_t t1, t2;

    CU_ASSERT_EQUAL(
        tree_sequence_get_sample_size(ts1),
        tree_sequence_get_sample_size(ts2))
    CU_ASSERT_EQUAL(
        tree_sequence_get_sequence_length(ts1),
        tree_sequence_get_sequence_length(ts2))
    CU_ASSERT_EQUAL(
        tree_sequence_get_num_coalescence_records(ts1),
        tree_sequence_get_num_coalescence_records(ts2));
    CU_ASSERT_EQUAL_FATAL(
        tree_sequence_get_num_mutations(ts1),
        tree_sequence_get_num_mutations(ts2));
    CU_ASSERT_EQUAL(
        tree_sequence_get_num_nodes(ts1),
        tree_sequence_get_num_nodes(ts2));
    CU_ASSERT_EQUAL(
        tree_sequence_get_num_trees(ts1),
        tree_sequence_get_num_trees(ts2));

    for (j = 0; j < tree_sequence_get_num_coalescence_records(ts1); j++) {
        ret = tree_sequence_get_coalescence_record(ts1, j, &r1, MSP_ORDER_TIME);
        CU_ASSERT_EQUAL(ret, 0);
        ret = tree_sequence_get_coalescence_record(ts2, j, &r2, MSP_ORDER_TIME);
        CU_ASSERT_EQUAL(ret, 0);
        verify_coalescence_records_equal(&r1, &r2, 1.0);
        ret = tree_sequence_get_coalescence_record(ts1, j, &r1, MSP_ORDER_LEFT);
        CU_ASSERT_EQUAL(ret, 0);
        ret = tree_sequence_get_coalescence_record(ts2, j, &r2, MSP_ORDER_LEFT);
        CU_ASSERT_EQUAL(ret, 0);
        verify_coalescence_records_equal(&r1, &r2, 1.0);
        ret = tree_sequence_get_coalescence_record(ts1, j, &r1, MSP_ORDER_RIGHT);
        CU_ASSERT_EQUAL(ret, 0);
        ret = tree_sequence_get_coalescence_record(ts2, j, &r2, MSP_ORDER_RIGHT);
        CU_ASSERT_EQUAL(ret, 0);
        verify_coalescence_records_equal(&r1, &r2, 1.0);
    }

    ret = tree_sequence_get_mutations(ts1, &mutations_1);
    CU_ASSERT_EQUAL(ret, 0);
    ret = tree_sequence_get_mutations(ts2, &mutations_2);
    CU_ASSERT_EQUAL(ret, 0);
    for (j = 0; j < num_mutations; j++) {
        CU_ASSERT_EQUAL(mutations_1[j].index, j);
        CU_ASSERT_EQUAL(mutations_1[j].index, mutations_2[j].index);
        CU_ASSERT_EQUAL(mutations_1[j].position, mutations_2[j].position);
        CU_ASSERT_EQUAL(mutations_1[j].ancestral_state, mutations_2[j].ancestral_state);
        CU_ASSERT_EQUAL(mutations_1[j].derived_state, mutations_2[j].derived_state);
        CU_ASSERT_EQUAL(mutations_1[j].num_nodes, mutations_2[j].num_nodes);
        for (k = 0; k < mutations_1[j].num_nodes; k++) {
            CU_ASSERT_EQUAL(mutations_1[j].nodes[k], mutations_2[j].nodes[k]);
        }
    }

    for (j = 0; j < tree_sequence_get_sample_size(ts1); j++) {
        ret = tree_sequence_get_sample(ts1, (uint32_t) j, &sample1);
        CU_ASSERT_EQUAL(ret, 0);
        ret = tree_sequence_get_sample(ts2, (uint32_t) j, &sample2);
        CU_ASSERT_EQUAL(ret, 0);
        CU_ASSERT_EQUAL(sample1.population_id, sample2.population_id);
        CU_ASSERT_EQUAL(sample1.time, sample2.time);
    }

    if (check_provenance_strings) {
        ret = tree_sequence_get_provenance_strings(ts1, &nps1, &ps1);
        CU_ASSERT_EQUAL(ret, 0);
        ret = tree_sequence_get_provenance_strings(ts2, &nps2, &ps2);
        CU_ASSERT_EQUAL(ret, 0);
        CU_ASSERT_EQUAL_FATAL(nps1, nps2);
        for (j = 0; j < nps1; j++) {
            CU_ASSERT_FATAL(ps1[j] != NULL);
            CU_ASSERT_FATAL(ps2[j] != NULL);
            CU_ASSERT_STRING_EQUAL(ps1[j], ps2[j]);
        }
    }
    ret = sparse_tree_alloc(&t1, ts1, 0);
    CU_ASSERT_EQUAL(ret, 0);
    ret = sparse_tree_alloc(&t2, ts2, 0);
    CU_ASSERT_EQUAL(ret, 0);
    ret = sparse_tree_first(&t1);
    CU_ASSERT_EQUAL(ret, 1);
    ret = sparse_tree_first(&t2);
    CU_ASSERT_EQUAL(ret, 1);
    while (1) {
        err1 = sparse_tree_next(&t1);
        err2 = sparse_tree_next(&t2);
        CU_ASSERT_EQUAL_FATAL(err1, err2);
        if (err1 != 1) {
            break;
        }
    }
    sparse_tree_free(&t1);
    sparse_tree_free(&t2);
}

static void
verify_empty_tree_sequence(tree_sequence_t *ts)
{
    CU_ASSERT_EQUAL(tree_sequence_get_num_coalescence_records(ts), 0);
    CU_ASSERT_EQUAL(tree_sequence_get_num_mutations(ts), 0);
    CU_ASSERT_EQUAL(tree_sequence_get_num_migration_records(ts), 0);
    CU_ASSERT_EQUAL(tree_sequence_get_sample_size(ts), 0);
    CU_ASSERT_EQUAL(tree_sequence_get_sequence_length(ts), 0);
    CU_ASSERT_EQUAL(tree_sequence_get_num_trees(ts), 0);
    verify_trees_consistent(ts);
    verify_ld(ts);
    verify_stats(ts);
    verify_hapgen(ts);
    verify_vargen(ts);
    verify_newick(ts, false);
    verify_vcf_converter(ts, 1);
}

static void
test_save_empty_hdf5(void)
{
    int ret;
    tree_sequence_t ts1, ts2;

    tree_sequence_initialise(&ts1);
    tree_sequence_initialise(&ts2);
    ret = tree_sequence_dump(&ts1, _tmp_file_name, 0);
    CU_ASSERT_EQUAL_FATAL(ret, 0);
    verify_empty_tree_sequence(&ts1);
    ret = tree_sequence_load(&ts2, _tmp_file_name, 0);
    CU_ASSERT_EQUAL_FATAL(ret, 0);
    verify_empty_tree_sequence(&ts2);
}

static void
test_save_hdf5(void)
{
    int ret;
    size_t j, k;
    tree_sequence_t **examples = get_example_tree_sequences(1);
    tree_sequence_t ts2;
    tree_sequence_t *ts1;
    int dump_flags[] = {0, MSP_ZLIB_COMPRESSION};

    CU_ASSERT_FATAL(examples != NULL);

    for (j = 0; examples[j] != NULL; j++) {
        ts1 = examples[j];
        for (k = 0; k < sizeof(dump_flags) / sizeof(int); k++) {
            ret = tree_sequence_dump(ts1, _tmp_file_name, dump_flags[k]);
            CU_ASSERT_EQUAL_FATAL(ret, 0);
            ret = tree_sequence_initialise(&ts2);
            CU_ASSERT_EQUAL_FATAL(ret, 0);
            ret = tree_sequence_load(&ts2, _tmp_file_name, 0);
            CU_ASSERT_EQUAL_FATAL(ret, 0);
            verify_tree_sequences_equal(ts1, &ts2, 1);
            tree_sequence_print_state(&ts2, _devnull);
            verify_hapgen(&ts2);
            verify_vargen(&ts2);
            tree_sequence_free(&ts2);
        }
        tree_sequence_free(ts1);
        free(ts1);
    }
    free(examples);
}

static void
test_save_records_hdf5(void)
{
    int ret;
    size_t j, k, num_records, num_mutations;
    uint32_t sample_size;
    coalescence_record_t r, *records;
    sample_t *samples;
    mutation_t *mutations;
    tree_sequence_t *ts1, ts2, ts3, **examples;

    examples = get_example_tree_sequences(1);
    for (k = 0; examples[k] != NULL; k++) {
        ts1 = examples[k];
        CU_ASSERT_FATAL(ts1 != NULL);
        sample_size = tree_sequence_get_sample_size(ts1);
        num_records = tree_sequence_get_num_coalescence_records(ts1);
        records = malloc(num_records * sizeof(coalescence_record_t));
        CU_ASSERT_FATAL(records != NULL);
        for (j = 0; j < num_records; j++) {
            ret = tree_sequence_get_coalescence_record(ts1, j, &r, MSP_ORDER_TIME);
            CU_ASSERT_EQUAL(ret, 0);
            copy_record(&records[j], &r);
        }
        samples = malloc(sample_size * sizeof(sample_t));
        CU_ASSERT_FATAL(samples != NULL);
        for (j = 0; j < sample_size; j++) {
            ret = tree_sequence_get_sample(ts1, (uint32_t) j, &samples[j]);
            CU_ASSERT_EQUAL(ret, 0);
        }
        num_mutations = tree_sequence_get_num_mutations(ts1);
        ret = tree_sequence_get_mutations(ts1, &mutations);
        CU_ASSERT_EQUAL(ret, 0);

        ret = tree_sequence_initialise(&ts2);
        CU_ASSERT_EQUAL_FATAL(ret, 0);
        ret = tree_sequence_load_records(&ts2, sample_size, samples, num_records, records,
            num_mutations, mutations, 0, NULL, 0, NULL);
        ret = tree_sequence_dump(&ts2, _tmp_file_name, 0);
        CU_ASSERT_EQUAL_FATAL(ret, 0);
        ret = tree_sequence_initialise(&ts3);
        CU_ASSERT_EQUAL_FATAL(ret, 0);
        ret = tree_sequence_load(&ts3, _tmp_file_name, 0);
        CU_ASSERT_EQUAL(ret, 0);
        verify_tree_sequences_equal(ts1, &ts3, 0);
        tree_sequence_print_state(&ts2, _devnull);

        tree_sequence_free(&ts2);
        tree_sequence_free(&ts3);
        tree_sequence_free(ts1);
        free(ts1);
        free(samples);
        free_local_records(num_records, records);
    }
    free(examples);
}

static void
test_records_equivalent(void)
{
    int ret;
    tree_sequence_t *ts1 = get_example_tree_sequence(10, 0, 100, 10.0, 1.0,
            1.0, 0, NULL);
    tree_sequence_t ts2;
    coalescence_record_t *records, r1, r2;
    sample_t *samples;
    size_t j, num_records, num_samples;

    CU_ASSERT_FATAL(ts1 != NULL);
    num_records = tree_sequence_get_num_coalescence_records(ts1);
    records = malloc(num_records * sizeof(coalescence_record_t));
    CU_ASSERT_FATAL(records != NULL);
    for (j = 0; j < num_records; j++) {
        ret = tree_sequence_get_coalescence_record(ts1, j, &r1, MSP_ORDER_TIME);
        CU_ASSERT_EQUAL(ret, 0);
        copy_record(&records[j], &r1);
    }
    num_samples = tree_sequence_get_sample_size(ts1);
    samples = malloc(num_samples * sizeof(sample_t));
    CU_ASSERT_FATAL(records != NULL);
    for (j = 0; j < num_samples; j++) {
        ret = tree_sequence_get_sample(ts1, j, &samples[j]);
        CU_ASSERT_EQUAL_FATAL(ret, 0);
    }

    ret = tree_sequence_initialise(&ts2);
    CU_ASSERT_EQUAL_FATAL(ret, 0);
    ret = tree_sequence_load_records(&ts2, num_samples, samples, num_records, records,
        0, NULL, 0, NULL, 0, NULL);
    CU_ASSERT_EQUAL(ret, 0);
    CU_ASSERT_EQUAL(
        tree_sequence_get_sample_size(ts1),
        tree_sequence_get_sample_size(&ts2));
    CU_ASSERT_EQUAL(
        tree_sequence_get_sequence_length(ts1),
        tree_sequence_get_sequence_length(&ts2));
    for (j = 0; j < num_records; j++) {
        ret = tree_sequence_get_coalescence_record(ts1, j, &r1, MSP_ORDER_TIME);
        CU_ASSERT_EQUAL(ret, 0);
        ret = tree_sequence_get_coalescence_record(&ts2, j, &r2, MSP_ORDER_TIME);
        CU_ASSERT_EQUAL(ret, 0);
        verify_coalescence_records_equal(&r1, &r2, 1.0);
    }
    tree_sequence_free(&ts2);
    tree_sequence_free(ts1);
    free(ts1);
    free_local_records(num_records, records);
    free(samples);
}


static void
test_strerror(void)
{
    int ret;
    int j;
    const char *msg;
    int max_error_code = 1024; /* totally arbitrary */
    FILE *f;
    tree_sequence_t ts;

    for (j = 0; j < max_error_code; j++) {
        msg = msp_strerror(-j);
        CU_ASSERT_FATAL(msg != NULL);
        if (-j == MSP_ERR_HDF5) {
            /* There is no HDF5 error, so... */
            CU_ASSERT_EQUAL(strlen(msg), 0);
        } else {
            CU_ASSERT(strlen(msg) > 0);
        }
    }
    /* Provoke an HDF5 error */
    ret = tree_sequence_initialise(&ts);
    CU_ASSERT_EQUAL_FATAL(ret, 0);
    ret = tree_sequence_load(&ts, "/file/does/not/exist", 0);
    CU_ASSERT_EQUAL(ret, MSP_ERR_HDF5);
    msg = msp_strerror(ret);
    CU_ASSERT_FATAL(msg != NULL);
    CU_ASSERT(strlen(msg) > 0);
    /* Provoke an IO error */
    f = fopen("/file/does/not/exist", "r");
    CU_ASSERT_EQUAL_FATAL(f, NULL);
    msg = msp_strerror(MSP_ERR_IO);
    CU_ASSERT_FATAL(msg != NULL);
    CU_ASSERT_STRING_EQUAL(msg, strerror(errno));
}

static int
msprime_suite_init(void)
{
    int fd;
    static char template[] = "/tmp/msp_c_test_XXXXXX";

    _tmp_file_name = NULL;
    _devnull = NULL;

    _tmp_file_name = malloc(sizeof(template));
    if (_tmp_file_name == NULL) {
        return CUE_NOMEMORY;
    }
    strcpy(_tmp_file_name, template);
    fd = mkstemp(_tmp_file_name);
    if (fd == -1) {
        return CUE_SINIT_FAILED;
    }
    close(fd);
    _devnull = fopen("/dev/null", "w");
    if (_devnull == NULL) {
        return CUE_SINIT_FAILED;
    }
    /* Silence HDF5 errors */
    if (H5Eset_auto(H5E_DEFAULT, NULL, NULL) < 0) {
        return CUE_SINIT_FAILED;
    }
    return CUE_SUCCESS;
}

static int
msprime_suite_cleanup(void)
{
    if (_tmp_file_name != NULL) {
        unlink(_tmp_file_name);
        free(_tmp_file_name);
    }
    if (_devnull != NULL) {
        fclose(_devnull);
    }
    return CUE_SUCCESS;
}

static void
handle_cunit_error()
{
    fprintf(stderr, "CUnit error occured: %d: %s\n",
            CU_get_error(), CU_get_error_msg());
    exit(EXIT_FAILURE);
}

int
main(int argc, char **argv)
{
    int ret;
    CU_pTest test;
    CU_pSuite suite;
    CU_TestInfo tests[] = {
        {"parse_text_mutations", test_parse_text_mutations},
        {"fenwick_tree", test_fenwick},
        {"vcf", test_vcf},
        {"vcf_no_mutations", test_vcf_no_mutations},
        {"simple_recombination_map", test_simple_recomb_map},
        {"recombination_map_errors", test_recomb_map_errors},
        {"recombination_map_examples", test_recomb_map_examples},
        {"simplest_records", test_simplest_records},
        {"simplest_nonbinary_records", test_simplest_nonbinary_records},
        {"simplest_unary_records", test_simplest_unary_records},
        {"simplest_non_sample_leaf_records", test_simplest_non_sample_leaf_records},
        {"simplest_degenerate_multiple_root_records",
            test_simplest_degenerate_multiple_root_records},
        {"simplest_multiple_root_records", test_simplest_multiple_root_records},
        {"simplest_root_mutations", test_simplest_root_mutations},
        {"simplest_bad_records", test_simplest_bad_records},
        {"single_tree_good_records", test_single_tree_good_records},
        {"single_nonbinary_tree_good_records",
            test_single_nonbinary_tree_good_records},
        {"single_tree_bad_records", test_single_tree_bad_records},
        {"single_tree_good_mutations", test_single_tree_good_mutations},
        {"single_tree_bad_mutations", test_single_tree_bad_mutations},
        {"single_tree_iterator", test_single_tree_iter},
        {"single_nonbinary_tree_iterator", test_single_nonbinary_tree_iter},
        {"single_tree_iterator_times", test_single_tree_iter_times},
        {"single_tree_hapgen", test_single_tree_hapgen},
        {"single_tree_vargen", test_single_tree_vargen},
        {"single_tree_nonbinary_mutations", test_single_tree_nonbinary_mutations},
        {"single_tree_inconsistent_mutations", test_single_tree_inconsistent_mutations},
        {"single_unary_tree_hapgen", test_single_unary_tree_hapgen},
        {"single_tree_mutgen", test_single_tree_mutgen},
        {"sparse_tree_errors", test_sparse_tree_errors},
        {"tree_sequence_iterator", test_tree_sequence_iter},
        {"leaf_sets", test_leaf_sets},
        {"nonbinary_leaf_sets", test_nonbinary_leaf_sets},
        {"nonbinary_tree_sequence_iter", test_nonbinary_tree_sequence_iter},
        {"unary_tree_sequence_iter", test_unary_tree_sequence_iter},
        {"left_to_right_tree_sequence_iter", test_left_to_right_tree_sequence_iter},
        {"tree_sequence_bad_records", test_tree_sequence_bad_records},
        {"tree_sequence_diff_iter", test_tree_sequence_diff_iter},
        {"nonbinary_tree_sequence_diff_iter",
            test_nonbinary_tree_sequence_diff_iter},
        {"unary_tree_sequence_diff_iter",
            test_unary_tree_sequence_diff_iter},
        {"diff_iter_from_examples", test_diff_iter_from_examples},
        {"tree_iter_from_examples", test_tree_iter_from_examples},
        {"tree_equals_from_examples", test_tree_equals_from_examples},
        {"tree_next_and_prev_from_examples", test_next_prev_from_examples},
        {"leaf_sets_from_examples", test_leaf_sets_from_examples},
        {"test_hapgen_from_examples", test_hapgen_from_examples},
        {"test_vargen_from_examples", test_vargen_from_examples},
        {"test_newick_from_examples", test_newick_from_examples},
        {"test_stats_from_examples", test_stats_from_examples},
        {"test_ld_from_examples", test_ld_from_examples},
        {"test_simplify_from_examples", test_simplify_from_examples},
        {"test_records_equivalent_after_import", test_records_equivalent},
        {"test_save_empty_hdf5", test_save_empty_hdf5},
        {"test_save_hdf5", test_save_hdf5},
        {"test_save_records_hdf5", test_save_records_hdf5},
        {"single_locus_two_populations", test_single_locus_two_populations},
        {"many_populations", test_single_locus_many_populations},
        {"historical_samples", test_single_locus_historical_sample},
        {"simulator_getters/setters", test_simulator_getters_setters},
        {"model_errors", test_simulator_model_errors},
        {"demographic_events", test_simulator_demographic_events},
        {"single_locus_simulation", test_single_locus_simulation},
        {"simulation_memory_limit", test_simulation_memory_limit},
        {"multi_locus_simulation", test_multi_locus_simulation},
        {"simulation_replicates", test_simulation_replicates},
        {"bottleneck_simulation", test_bottleneck_simulation},
        {"large_bottleneck_simulation", test_large_bottleneck_simulation},
        {"test_error_messages", test_strerror},
        CU_TEST_INFO_NULL,
    };

    /* We use initialisers here as the struct definitions change between
     * versions of CUnit */
    CU_SuiteInfo suites[] = {
        {
            .pName = "msprime",
            .pInitFunc = msprime_suite_init,
            .pCleanupFunc = msprime_suite_cleanup,
            .pTests = tests
        },
        CU_SUITE_INFO_NULL,
    };
    if (CUE_SUCCESS != CU_initialize_registry()) {
        handle_cunit_error();
    }
    if (CUE_SUCCESS != CU_register_suites(suites)) {
        handle_cunit_error();
    }
    CU_basic_set_mode(CU_BRM_VERBOSE);

    if (argc == 1) {
        CU_basic_run_tests();
    } else if (argc == 2) {
        suite = CU_get_suite_by_name("msprime", CU_get_registry());
        if (suite == NULL) {
            printf("Suite not found\n");
            return EXIT_FAILURE;
        }
        test = CU_get_test_by_name(argv[1], suite);
        if (test == NULL) {
            printf("Test '%s' not found\n", argv[1]);
            return EXIT_FAILURE;
        }
        CU_basic_run_test(suite, test);
    } else {
        printf("usage: ./tests <test_name>\n");
        return EXIT_FAILURE;
    }

    ret = EXIT_SUCCESS;
    if (CU_get_number_of_tests_failed() != 0) {
        printf("Test failed!\n");
        ret = EXIT_FAILURE;
    }
    CU_cleanup_registry();
    return ret;
}<|MERGE_RESOLUTION|>--- conflicted
+++ resolved
@@ -2113,14 +2113,9 @@
     ret = tree_sequence_initialise(&ts);
     CU_ASSERT_EQUAL_FATAL(ret, 0);
     records[0].right = 0.0;
-<<<<<<< HEAD
     ret = tree_sequence_load_records(&ts, 2, samples, num_records, records,
             0, NULL, 0, NULL, 0, NULL);
-    CU_ASSERT_EQUAL(ret, MSP_ERR_BAD_COALESCENCE_RECORDS);
-=======
-    ret = tree_sequence_load_records(&ts, num_records, records);
     CU_ASSERT_EQUAL(ret, MSP_ERR_BAD_COALESCENCE_RECORDS_SEQUENCE_LENGTH);
->>>>>>> 8a894a99
     tree_sequence_free(&ts);
     records[0].right = 1.0;
 
@@ -2189,7 +2184,8 @@
     /* sample size of 1 */
     records[0].num_children = 1;
     records[0].node = 1;
-    ret = tree_sequence_load_records(&ts, num_records, records);
+    ret = tree_sequence_load_records(&ts, 2, samples, num_records, records,
+            0, NULL, 0, NULL, 0, NULL);
     CU_ASSERT_EQUAL(ret, MSP_ERR_BAD_COALESCENCE_RECORDS_SAMPLE_SIZE);
     tree_sequence_free(&ts);
     records[0].num_children = 2;
@@ -4112,16 +4108,11 @@
 
     /* Make a gap between adjacent records */
     records[1].right = 1;
-<<<<<<< HEAD
     ret = tree_sequence_initialise(&ts);
     CU_ASSERT_EQUAL_FATAL(ret, 0);
     ret = tree_sequence_load_records(&ts, num_samples, samples, num_records, records,
             0, NULL, 0, NULL, 0, NULL);
-    CU_ASSERT_EQUAL(ret, MSP_ERR_BAD_COALESCENCE_RECORDS);
-=======
-    ret = tree_sequence_load_records(&ts, num_records, records);
     CU_ASSERT_EQUAL(ret, MSP_ERR_BAD_COALESCENCE_RECORD_NONMATCHING_RIGHT);
->>>>>>> 8a894a99
     tree_sequence_free(&ts);
     records[1].right = 2;
     verify_trees(num_samples, samples, num_records, records, num_trees, num_nodes, parents, 0, NULL);
@@ -4130,16 +4121,11 @@
     records[0].left = 7;
     records[2].left = 7;
     records[3].right = 2;
-<<<<<<< HEAD
     ret = tree_sequence_initialise(&ts);
     CU_ASSERT_EQUAL_FATAL(ret, 0);
     ret = tree_sequence_load_records(&ts, num_samples, samples, num_records, records,
             0, NULL, 0, NULL, 0, NULL);
-    CU_ASSERT_EQUAL(ret, MSP_ERR_BAD_COALESCENCE_RECORDS);
-=======
-    ret = tree_sequence_load_records(&ts, num_records, records);
     CU_ASSERT_EQUAL(ret, MSP_ERR_BAD_COALESCENCE_RECORD_NONMATCHING_RIGHT);
->>>>>>> 8a894a99
     tree_sequence_free(&ts);
     records[0].left = 2;
     records[2].left = 2;
@@ -4148,32 +4134,22 @@
 
     /* Make a gap before the last tree */
     records[4].left = 8;
-<<<<<<< HEAD
     ret = tree_sequence_initialise(&ts);
     CU_ASSERT_EQUAL_FATAL(ret, 0);
     ret = tree_sequence_load_records(&ts, num_samples, samples, num_records, records,
             0, NULL, 0, NULL, 0, NULL);
-    CU_ASSERT_EQUAL(ret, MSP_ERR_BAD_COALESCENCE_RECORDS);
-=======
-    ret = tree_sequence_load_records(&ts, num_records, records);
     CU_ASSERT_EQUAL(ret, MSP_ERR_BAD_COALESCENCE_RECORD_NONMATCHING_RIGHT);
->>>>>>> 8a894a99
     tree_sequence_free(&ts);
     records[4].left = 7;
     verify_trees(num_samples, samples, num_records, records, num_trees, num_nodes, parents, 0, NULL);
 
     /* Add an extra record to the first tree */
     records[4].left = 2;
-<<<<<<< HEAD
     ret = tree_sequence_initialise(&ts);
     CU_ASSERT_EQUAL_FATAL(ret, 0);
     ret = tree_sequence_load_records(&ts, num_samples, samples, num_records, records,
             0, NULL, 0, NULL, 0, NULL);
-    CU_ASSERT_EQUAL(ret, MSP_ERR_BAD_COALESCENCE_RECORDS);
-=======
-    ret = tree_sequence_load_records(&ts, num_records, records);
     CU_ASSERT_EQUAL(ret, MSP_ERR_BAD_COALESCENCE_RECORD_NONMATCHING_RIGHT);
->>>>>>> 8a894a99
     tree_sequence_free(&ts);
     records[4].left = 7;
     verify_trees(num_samples, samples, num_records, records, num_trees, num_nodes, parents, 0, NULL);
