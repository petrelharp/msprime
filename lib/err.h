/*
** Copyright (C) 2015-2016 Jerome Kelleher <jerome.kelleher@well.ox.ac.uk>
**
** This file is part of msprime.
**
** msprime is free software: you can redistribute it and/or modify
** it under the terms of the GNU General Public License as published by
** the Free Software Foundation, either version 3 of the License, or
** (at your option) any later version.
**
** msprime is distributed in the hope that it will be useful,
** but WITHOUT ANY WARRANTY; without even the implied warranty of
** MERCHANTABILITY or FITNESS FOR A PARTICULAR PURPOSE.  See the
** GNU General Public License for more details.
**
** You should have received a copy of the GNU General Public License
** along with msprime.  If not, see <http://www.gnu.org/licenses/>.
*/
#ifndef __ERR_H__
#define __ERR_H__

/*
 * raise a compiler warning if a potentially error raising function's return
 * value is not used.
 */
#ifdef __GNUC__
    #define WARN_UNUSED __attribute__ ((warn_unused_result))
#else
    #define WARN_UNUSED
#endif

#define MSP_ERR_GENERIC                                             -1
#define MSP_ERR_NO_MEMORY                                           -2
#define MSP_ERR_IO                                                  -3
#define MSP_ERR_FILE_FORMAT                                         -4
#define MSP_ERR_REFCOUNT_NONZERO                                    -5
#define MSP_ERR_BAD_STATE                                           -6
#define MSP_ERR_BAD_PARAM_VALUE                                     -7
#define MSP_ERR_OUT_OF_BOUNDS                                       -8
#define MSP_ERR_NEWICK_OVERFLOW                                     -9
#define MSP_ERR_UNSORTED_DEMOGRAPHIC_EVENTS                         -10
#define MSP_ERR_POPULATION_OVERFLOW                                 -11
#define MSP_ERR_LINKS_OVERFLOW                                      -12
#define MSP_ERR_HDF5                                                -13
#define MSP_ERR_BAD_POPULATION_ID                                   -14
#define MSP_ERR_DUPLICATE_SAMPLE                                    -15
#define MSP_ERR_BAD_ORDERING                                        -16
#define MSP_ERR_BAD_MUTATION                                        -17
#define MSP_ERR_UNSUPPORTED_OPERATION                               -18
#define MSP_ERR_BAD_POPULATION_CONFIGURATION                        -19
#define MSP_ERR_BAD_MIGRATION_MATRIX                                -20
#define MSP_ERR_BAD_MIGRATION_MATRIX_INDEX                          -21
#define MSP_ERR_DIAGONAL_MIGRATION_MATRIX_INDEX                     -22
#define MSP_ERR_INFINITE_WAITING_TIME                               -23
#define MSP_ERR_ASSERTION_FAILED                                    -24
#define MSP_ERR_SOURCE_DEST_EQUAL                                   -25
#define MSP_ERR_BAD_RECOMBINATION_MAP                               -26
<<<<<<< HEAD
#define MSP_ERR_BAD_COALESCENCE_RECORDS                             -27
#define MSP_ERR_BAD_SAMPLES                                         -28
#define MSP_ERR_NONBINARY_NEWICK                                    -29
#define MSP_ERR_FILE_VERSION_TOO_OLD                                -30
#define MSP_ERR_FILE_VERSION_TOO_NEW                                -31
#define MSP_ERR_CANNOT_SIMPLIFY                                     -32
#define MSP_ERR_BAD_MODEL                                           -33
#define MSP_ERR_ZERO_CHILDREN                                       -34
#define MSP_ERR_UNSORTED_CHILDREN                                   -35
#define MSP_ERR_NULL_NODE_IN_RECORD                                 -36
#define MSP_ERR_BAD_NODE_TIME_ORDERING                              -37
#define MSP_ERR_RECORDS_NOT_TIME_SORTED                             -38
#define MSP_ERR_INCONSISTENT_NODE_TIMES                             -39
#define MSP_ERR_INCONSISTENT_POPULATION_IDS                         -40
#define MSP_ERR_BAD_RECORD_INTERVAL                                 -41
#define MSP_ERR_ZERO_RECORDS                                        -42
#define MSP_ERR_NOT_INITIALISED                                     -43
#define MSP_ERR_MUTATIONS_NOT_POSITION_SORTED                       -44
#define MSP_ERR_UNSORTED_MUTATION_NODES                             -45
#define MSP_ERR_DUPLICATE_MUTATION_NODES                            -46
#define MSP_ERR_NONBINARY_MUTATIONS_UNSUPPORTED                     -47
#define MSP_ERR_INCONSISTENT_MUTATIONS                              -48
=======
#define MSP_ERR_BAD_COALESCENCE_RECORDS_SAMPLE_SIZE                 -27
#define MSP_ERR_BAD_COALESCENCE_RECORDS_SEQUENCE_LENGTH             -28
#define MSP_ERR_BAD_COALESCENCE_RECORD_NONMATCHING_RIGHT            -29
#define MSP_ERR_BAD_COALESCENCE_RECORDS                             -30
#define MSP_ERR_BAD_SAMPLES                                         -31
#define MSP_ERR_NONBINARY_NEWICK                                    -32
#define MSP_ERR_FILE_VERSION_TOO_OLD                                -33
#define MSP_ERR_FILE_VERSION_TOO_NEW                                -34
#define MSP_ERR_CANNOT_SIMPLIFY                                     -35
#define MSP_ERR_BAD_MODEL                                           -36
#define MSP_ERR_ZERO_CHILDREN                                       -37
#define MSP_ERR_UNSORTED_CHILDREN                                   -38
#define MSP_ERR_NULL_NODE_IN_RECORD                                 -39
#define MSP_ERR_BAD_NODE_TIME_ORDERING                              -40
#define MSP_ERR_RECORDS_NOT_TIME_SORTED                             -41
#define MSP_ERR_INCONSISTENT_NODE_TIMES                             -42
#define MSP_ERR_INCONSISTENT_POPULATION_IDS                         -43
#define MSP_ERR_BAD_RECORD_INTERVAL                                 -44
#define MSP_ERR_ZERO_RECORDS                                        -45
>>>>>>> 8a894a99

#endif /*__ERR_H__*/<|MERGE_RESOLUTION|>--- conflicted
+++ resolved
@@ -55,7 +55,6 @@
 #define MSP_ERR_ASSERTION_FAILED                                    -24
 #define MSP_ERR_SOURCE_DEST_EQUAL                                   -25
 #define MSP_ERR_BAD_RECOMBINATION_MAP                               -26
-<<<<<<< HEAD
 #define MSP_ERR_BAD_COALESCENCE_RECORDS                             -27
 #define MSP_ERR_BAD_SAMPLES                                         -28
 #define MSP_ERR_NONBINARY_NEWICK                                    -29
@@ -78,26 +77,8 @@
 #define MSP_ERR_DUPLICATE_MUTATION_NODES                            -46
 #define MSP_ERR_NONBINARY_MUTATIONS_UNSUPPORTED                     -47
 #define MSP_ERR_INCONSISTENT_MUTATIONS                              -48
-=======
-#define MSP_ERR_BAD_COALESCENCE_RECORDS_SAMPLE_SIZE                 -27
-#define MSP_ERR_BAD_COALESCENCE_RECORDS_SEQUENCE_LENGTH             -28
-#define MSP_ERR_BAD_COALESCENCE_RECORD_NONMATCHING_RIGHT            -29
-#define MSP_ERR_BAD_COALESCENCE_RECORDS                             -30
-#define MSP_ERR_BAD_SAMPLES                                         -31
-#define MSP_ERR_NONBINARY_NEWICK                                    -32
-#define MSP_ERR_FILE_VERSION_TOO_OLD                                -33
-#define MSP_ERR_FILE_VERSION_TOO_NEW                                -34
-#define MSP_ERR_CANNOT_SIMPLIFY                                     -35
-#define MSP_ERR_BAD_MODEL                                           -36
-#define MSP_ERR_ZERO_CHILDREN                                       -37
-#define MSP_ERR_UNSORTED_CHILDREN                                   -38
-#define MSP_ERR_NULL_NODE_IN_RECORD                                 -39
-#define MSP_ERR_BAD_NODE_TIME_ORDERING                              -40
-#define MSP_ERR_RECORDS_NOT_TIME_SORTED                             -41
-#define MSP_ERR_INCONSISTENT_NODE_TIMES                             -42
-#define MSP_ERR_INCONSISTENT_POPULATION_IDS                         -43
-#define MSP_ERR_BAD_RECORD_INTERVAL                                 -44
-#define MSP_ERR_ZERO_RECORDS                                        -45
->>>>>>> 8a894a99
+#define MSP_ERR_BAD_COALESCENCE_RECORDS_SAMPLE_SIZE                 -49
+#define MSP_ERR_BAD_COALESCENCE_RECORDS_SEQUENCE_LENGTH             -50
+#define MSP_ERR_BAD_COALESCENCE_RECORD_NONMATCHING_RIGHT            -51
 
 #endif /*__ERR_H__*/